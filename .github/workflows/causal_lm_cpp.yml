name: causal_lm_cpp
on:
  workflow_dispatch:
  pull_request:
  merge_group:
  push:
    branches:
      - master
      - 'releases/**'
permissions: read-all # Required by https://github.com/ossf/scorecard/blob/e23b8ad91fd6a64a0a971ca4fc0a4d1650725615/docs/checks.md#token-permissions
concurrency:
  group: ${{ github.workflow }}-${{ github.ref }}
  cancel-in-progress: true

env:
  l_ov_link: https://storage.openvinotoolkit.org/repositories/openvino/packages/nightly/2024.5.0-16993-9c432a3641a/l_openvino_toolkit_ubuntu20_2024.5.0.dev20241014_x86_64.tgz
  l_u22_ov_link: https://storage.openvinotoolkit.org/repositories/openvino/packages/nightly/2024.5.0-16993-9c432a3641a/l_openvino_toolkit_ubuntu22_2024.5.0.dev20241014_x86_64.tgz
  m_ov_link: https://storage.openvinotoolkit.org/repositories/openvino/packages/nightly/2024.5.0-16993-9c432a3641a/m_openvino_toolkit_macos_12_6_2024.5.0.dev20241014_x86_64.tgz
  w_ov_link: https://storage.openvinotoolkit.org/repositories/openvino/packages/nightly/2024.5.0-16993-9c432a3641a/w_openvino_toolkit_windows_2024.5.0.dev20241014_x86_64.zip
jobs:
  cpp-multinomial-greedy_causal_lm-ubuntu:
    runs-on: ubuntu-20.04-8-cores
    defaults:
      run:
        shell: bash
    steps:
      - uses: actions/checkout@v4
        with:
          submodules: recursive
      - uses: actions/setup-python@v4
        with:
          python-version: 3.9
      - name: Install OpenVINO
        run: |
          mkdir ./ov/
          curl ${{ env.l_ov_link }} | tar --directory ./ov/ --strip-components 1 -xz
          sudo ./ov/install_dependencies/install_openvino_dependencies.sh
      - name: Build app
        run: |
          source ./ov/setupvars.sh
          cmake -DCMAKE_BUILD_TYPE=Release -S ./ -B ./build/
          cmake --build ./build/ --config Release -j
      - name: Download and convert and model
        run: |
          source ./ov/setupvars.sh
          python -m pip install --upgrade-strategy eager -r ./samples/requirements.txt --pre --extra-index-url https://storage.openvinotoolkit.org/simple/wheels/nightly
          python -m pip install ./thirdparty/openvino_tokenizers/[transformers] --pre --extra-index-url https://storage.openvinotoolkit.org/simple/wheels/nightly
          python -m pip install -U "optimum<1.23" --no-dependencies
          optimum-cli export openvino --trust-remote-code --weight-format fp16 --model openlm-research/open_llama_3b_v2 open_llama_3b_v2
      - run: >
          . ./ov/setupvars.sh
          && PYTHONPATH=./build/:$PYTHONPATH timeout 25s
          ./build/samples/cpp/multinomial_causal_lm/multinomial_causal_lm ./open_llama_3b_v2/ a
      - run: >
          . ./ov/setupvars.sh
          && PYTHONPATH=./build/:$PYTHONPATH timeout 25s
          ./samples/python/multinomial_causal_lm/multinomial_causal_lm.py ./open_llama_3b_v2/ b
      - run: >
          . ./ov/setupvars.sh
          && export PYTHONPATH=./build/:$PYTHONPATH
          && timeout 25s ./build/samples/cpp/greedy_causal_lm/greedy_causal_lm ./open_llama_3b_v2/ "return 0"
          | diff <(timeout 25s samples/python/greedy_causal_lm/greedy_causal_lm.py ./open_llama_3b_v2/ "return 0") -

  cpp-beam_search_causal_lm-ubuntu:
    strategy:
      matrix:
        executable:
          [
            ./build/samples/cpp/beam_search_causal_lm/beam_search_causal_lm,
            python ./samples/python/beam_search_causal_lm/beam_search_causal_lm.py,
          ]
    runs-on: ubuntu-20.04
    defaults:
      run:
        shell: bash
    steps:
      - uses: actions/checkout@v4
        with:
          submodules: recursive
      - uses: actions/setup-python@v4
        with:
          python-version: '3.10'
      - name: Install OpenVINO
        run: |
          mkdir ./ov/
          curl ${{ env.l_ov_link }} | tar --directory ./ov/ --strip-components 1 -xz
          sudo ./ov/install_dependencies/install_openvino_dependencies.sh
      - name: Build app
        run: |
          source ./ov/setupvars.sh
          cmake -DCMAKE_BUILD_TYPE=Release -S ./ -B ./build/
          cmake --build ./build/ --config Release -j
      - name: Download and convert and model
        run: |
          source ./ov/setupvars.sh
          python -m pip install --upgrade-strategy eager -r ./samples/requirements.txt --pre --extra-index-url https://storage.openvinotoolkit.org/simple/wheels/nightly
          python -m pip install ./thirdparty/openvino_tokenizers/[transformers] --pre --extra-index-url https://storage.openvinotoolkit.org/simple/wheels/nightly
          python -m pip install -U "optimum<1.23" --no-dependencies
          optimum-cli export openvino --trust-remote-code --weight-format fp16 --model TinyLlama/TinyLlama-1.1B-Chat-v1.0 TinyLlama-1.1B-Chat-v1.0
      - name: Compare
        run: |
          source ./ov/setupvars.sh
          export PYTHONPATH=./build/:$PYTHONPATH  # C++ ignores that

          timeout 25s ${{ matrix.executable }} ./TinyLlama-1.1B-Chat-v1.0/ "Why is the Sun yellow?" > ./pred.txt
          python -c "
          import transformers
          with open('pred.txt', 'r') as file:
              predictions = file.read()
          tokenizer = transformers.LlamaTokenizer.from_pretrained('TinyLlama/TinyLlama-1.1B-Chat-v1.0')
          tokenized = tokenizer('Why is the Sun yellow?', return_tensors='pt')
          for beam in transformers.LlamaForCausalLM.from_pretrained('TinyLlama/TinyLlama-1.1B-Chat-v1.0').generate(**tokenized, num_beam_groups=3, num_beams=15, num_return_sequences=15, diversity_penalty=1.0, max_new_tokens=20, early_stopping=False, length_penalty=1.0, no_repeat_ngram_size=9**9, do_sample=False):
              ref = ': ' + tokenizer.decode(beam[tokenized['input_ids'].numel():], skip_special_tokens=True)
              idx = predictions.find(ref)
              if -1 == idx:
                  raise RuntimeError(f'Missing "{ref=}" from predictions')
              predictions = predictions[:idx] + predictions[idx + len(ref):]
          "
          echo "Why is the Sun yellow?" passed

          timeout 25s ${{ matrix.executable }} ./TinyLlama-1.1B-Chat-v1.0/ 69 > ./pred.txt
          python -c "
          import transformers
          with open('pred.txt', 'r') as file:
              predictions = file.read()
          tokenizer = transformers.LlamaTokenizer.from_pretrained('TinyLlama/TinyLlama-1.1B-Chat-v1.0')
          tokenized = tokenizer('69', return_tensors='pt')
          for beam in transformers.LlamaForCausalLM.from_pretrained('TinyLlama/TinyLlama-1.1B-Chat-v1.0').generate(**tokenized, num_beam_groups=3, num_beams=15, num_return_sequences=15, diversity_penalty=1.0, max_new_tokens=20, early_stopping=False, length_penalty=1.0, no_repeat_ngram_size=9**9, do_sample=False):
              ref = ': ' + tokenizer.decode(beam[tokenized['input_ids'].numel():], skip_special_tokens=True)
              idx = predictions.find(ref)
              if -1 == idx:
                  raise RuntimeError(f'Missing "{ref=}" from predictions')
              predictions = predictions[:idx] + predictions[idx + len(ref):]
          "
          echo 69 passed

          timeout 25s ${{ matrix.executable }} ./TinyLlama-1.1B-Chat-v1.0/ Hi > ./pred.txt
          python -c "
          import transformers
          with open('pred.txt', 'r') as file:
              predictions = file.read()
          tokenizer = transformers.LlamaTokenizer.from_pretrained('TinyLlama/TinyLlama-1.1B-Chat-v1.0')
          tokenized = tokenizer('Hi', return_tensors='pt')
          for beam in transformers.LlamaForCausalLM.from_pretrained('TinyLlama/TinyLlama-1.1B-Chat-v1.0').generate(**tokenized, num_beam_groups=3, num_beams=15, num_return_sequences=15, diversity_penalty=1.0, max_new_tokens=20, early_stopping=False, length_penalty=1.0, no_repeat_ngram_size=9**9, do_sample=False):
              ref = ': ' + tokenizer.decode(beam[tokenized['input_ids'].numel():], skip_special_tokens=True)
              idx = predictions.find(ref)
              if -1 == idx:
                  raise RuntimeError(f'Missing "{ref=}" from predictions')
              predictions = predictions[:idx] + predictions[idx + len(ref):]
          "
          echo "Hi" passed

          timeout 25s ${{ matrix.executable }} ./TinyLlama-1.1B-Chat-v1.0/ "return 0" > ./pred.txt
          python -c "
          import transformers
          with open('pred.txt', 'r') as file:
              predictions = file.read()
          tokenizer = transformers.LlamaTokenizer.from_pretrained('TinyLlama/TinyLlama-1.1B-Chat-v1.0')
          tokenized = tokenizer('return 0', return_tensors='pt')
          for beam in transformers.LlamaForCausalLM.from_pretrained('TinyLlama/TinyLlama-1.1B-Chat-v1.0').generate(**tokenized, num_beam_groups=3, num_beams=15, num_return_sequences=15, diversity_penalty=1.0, max_new_tokens=20, early_stopping=False, length_penalty=1.0, no_repeat_ngram_size=9**9, do_sample=False):
              ref = ': ' + tokenizer.decode(beam[tokenized['input_ids'].numel():], skip_special_tokens=True)
              idx = predictions.find(ref)
              if -1 == idx:
                  raise RuntimeError(f'Missing "{ref=}" from predictions')
              predictions = predictions[:idx] + predictions[idx + len(ref):]
          "
          echo "return 0" passed

          timeout 25s ${{ matrix.executable }} ./TinyLlama-1.1B-Chat-v1.0/ "你好！ 你好嗎？" > ./pred.txt
          python -c "
          import transformers
          with open('pred.txt', 'r', errors='ignore') as file:
              predictions = file.read()
          tokenizer = transformers.LlamaTokenizer.from_pretrained('TinyLlama/TinyLlama-1.1B-Chat-v1.0')
          tokenized = tokenizer('你好！ 你好嗎？', return_tensors='pt')
          for beam in transformers.LlamaForCausalLM.from_pretrained('TinyLlama/TinyLlama-1.1B-Chat-v1.0').generate(**tokenized, num_beam_groups=3, num_beams=15, num_return_sequences=15, diversity_penalty=1.0, max_new_tokens=20, early_stopping=False, length_penalty=1.0, no_repeat_ngram_size=9**9, do_sample=False):
              ref = ': ' + tokenizer.decode(beam[tokenized['input_ids'].numel():], skip_special_tokens=True)
              idx = predictions.find(ref.replace('�', ''))
              if -1 == idx:
                  raise RuntimeError(f'Missing "{ref=}" from predictions')
              predictions = predictions[:idx] + predictions[idx + len(ref):]
          "
          echo "你好！ 你好嗎？" passed

          timeout 1m ${{ matrix.executable }} ./TinyLlama-1.1B-Chat-v1.0/ "Alan Turing was a" "return 0" "你好！ 你好嗎？" > ./pred.txt
          python -c "
          import transformers
          with open('pred.txt', 'r', errors='ignore') as file:
              predictions = file.read()
          tokenizer = transformers.LlamaTokenizer.from_pretrained('TinyLlama/TinyLlama-1.1B-Chat-v1.0')
          prompts = [
            'Alan Turing was a',
            'return 0',
            '你好！ 你好嗎？'
          ]
          for prompt in prompts:
            tokenized = tokenizer(prompt, return_tensors='pt')
            for beam in transformers.LlamaForCausalLM.from_pretrained('TinyLlama/TinyLlama-1.1B-Chat-v1.0').generate(**tokenized, num_beam_groups=3, num_beams=15, num_return_sequences=15, diversity_penalty=1.0, max_new_tokens=20, early_stopping=False, length_penalty=1.0, no_repeat_ngram_size=9**9, do_sample=False):
                ref = ': ' + tokenizer.decode(beam[tokenized['input_ids'].numel():], skip_special_tokens=True)
                idx = predictions.find(ref.replace('�', ''))
                if -1 == idx:
                    raise RuntimeError(f'Missing "{ref=}" from predictions')
                predictions = predictions[:idx] + predictions[idx + len(ref):]
          "
          echo "Multi prompt" passed

  cpp-greedy_causal_lm-windows:
    runs-on: windows-latest
    env:
      PYTHONIOENCODING: "utf8"
    defaults:
      run:
        shell: cmd
    steps:
      - uses: actions/checkout@v4
        with:
          submodules: recursive
      - uses: actions/setup-python@v4
        with:
          python-version: 3.9
      - run: curl --output ov.zip ${{ env.w_ov_link }}
      - run: unzip -d ov ov.zip
      - run: dirs=(ov/*) && mv ov/*/* ov && rmdir "${dirs[@]}"
        shell: bash
      - name: Build app
        run: |
          call .\ov\setupvars.bat
          cmake -DCMAKE_BUILD_TYPE=Release -S ./ -B ./build/
          cmake --build ./build/ --config Release -j
      - name: Download and convert model
        run: |
          call .\ov\setupvars.bat
          python -m pip install --upgrade-strategy eager -r ./samples/requirements.txt --pre --extra-index-url https://storage.openvinotoolkit.org/simple/wheels/nightly
          python -m pip install ./thirdparty/openvino_tokenizers/[transformers] --pre --extra-index-url https://storage.openvinotoolkit.org/simple/wheels/nightly
          python -m pip install -U "optimum<1.23" --no-dependencies
          optimum-cli export openvino --trust-remote-code --weight-format fp16 --model TinyLlama/TinyLlama-1.1B-Chat-v1.0 TinyLlama-1.1B-Chat-v1.0
      - run: >
          set PATH=.\build\openvino_genai\;%PATH%
          && call .\ov\setupvars.bat
          && .\build\samples\cpp\greedy_causal_lm\Release\greedy_causal_lm.exe .\TinyLlama-1.1B-Chat-v1.0\ 69 > .\cpp.txt
      - run: |
          echo import transformers > ref.py
          echo predictions = open('cpp.txt', 'r').read() >> ref.py
          echo tokenizer = transformers.AutoTokenizer.from_pretrained('TinyLlama/TinyLlama-1.1B-Chat-v1.0', trust_remote_code=True) >> ref.py
          echo tokenized = tokenizer('69', return_tensors='pt') >> ref.py
          echo for beam in transformers.AutoModelForCausalLM.from_pretrained('TinyLlama/TinyLlama-1.1B-Chat-v1.0', trust_remote_code=True).generate(**tokenized, max_new_tokens=100, do_sample=False): >> ref.py
          echo     ref = tokenizer.decode(beam[tokenized['input_ids'].numel():], skip_special_tokens=True) >> ref.py
          echo     idx = predictions.find(ref) >> ref.py
          echo     if -1 == idx: >> ref.py
          echo         raise RuntimeError(f'Missing "{ref=}" from predictions') >> ref.py
          echo     predictions = predictions[:idx] + predictions[idx + len(ref):] >> ref.py
      - run: python ref.py
      - run: >
          set PATH=.\build\openvino_genai\;%PATH%
          && set "PYTHONPATH=./build/"
          && call .\ov\setupvars.bat
          && python samples\python\greedy_causal_lm\greedy_causal_lm.py .\TinyLlama-1.1B-Chat-v1.0\ 69 > .\py.txt
      - run: fc .\cpp.txt .\py.txt

  cpp-greedy_causal_lm-Qwen-7B-Chat:
    runs-on: ubuntu-20.04-16-cores
    defaults:
      run:
        shell: bash
    steps:
      - uses: actions/checkout@v4
        with:
          submodules: recursive
      - uses: actions/setup-python@v4
        with:
          python-version: 3.11
      - name: Install OpenVINO
        run: |
          mkdir ./ov/
          curl ${{ env.l_ov_link }} | tar --directory ./ov/ --strip-components 1 -xz
          sudo ./ov/install_dependencies/install_openvino_dependencies.sh
      - name: Build app
        run: |
          source ./ov/setupvars.sh
          cmake -DCMAKE_BUILD_TYPE=Release -S ./ -B ./build/
          cmake --build ./build/ --config Release -j
      - name: Download and convert and model
        run: |
          source ./ov/setupvars.sh
          python -m pip install --upgrade-strategy eager -r ./samples/requirements.txt --pre --extra-index-url https://storage.openvinotoolkit.org/simple/wheels/nightly
          python -m pip install ./thirdparty/openvino_tokenizers/[transformers] --pre --extra-index-url https://storage.openvinotoolkit.org/simple/wheels/nightly
          python -m pip install -U "optimum<1.23" --no-dependencies
          optimum-cli export openvino --trust-remote-code --weight-format fp16 --model Qwen/Qwen-7B-Chat Qwen-7B-Chat
      - run: >
          . ./ov/setupvars.sh
          && export PYTHONPATH=./build/:$PYTHONPATH
          && timeout 2m ./build/samples/cpp/greedy_causal_lm/greedy_causal_lm ./Qwen-7B-Chat/ 69 | diff <(timeout 2m samples/python/greedy_causal_lm/greedy_causal_lm.py ./Qwen-7B-Chat/ 69) -

  cpp-beam_search_causal_lm-Qwen1_5-7B-Chat:
    runs-on: ubuntu-20.04-16-cores
    defaults:
      run:
        shell: bash
    steps:
      - uses: actions/checkout@v4
        with:
          submodules: recursive
      - uses: actions/setup-python@v4
        with:
          python-version: 3.12
      - name: Install OpenVINO
        run: |
          mkdir ./ov/
          curl ${{ env.l_ov_link }} | tar --directory ./ov/ --strip-components 1 -xz
          sudo ./ov/install_dependencies/install_openvino_dependencies.sh
      - name: Build app
        run: |
          source ./ov/setupvars.sh
          cmake -DCMAKE_BUILD_TYPE=Release -S ./ -B ./build/
          cmake --build ./build/ --config Release -j
      - name: Download and convert and model
        run: |
          source ./ov/setupvars.sh
          python -m pip install --upgrade-strategy eager -r ./samples/requirements.txt --pre --extra-index-url https://storage.openvinotoolkit.org/simple/wheels/nightly
          python -m pip install ./thirdparty/openvino_tokenizers/[transformers] --pre --extra-index-url https://storage.openvinotoolkit.org/simple/wheels/nightly
          python -m pip install -U "optimum<1.23" --no-dependencies
          optimum-cli export openvino --trust-remote-code --weight-format fp16 --model Qwen/Qwen1.5-7B-Chat Qwen1.5-7B-Chat
      - run: >
          . ./ov/setupvars.sh
          && export PYTHONPATH=./build/:$PYTHONPATH
          && timeout 50s ./build/samples/cpp/beam_search_causal_lm/beam_search_causal_lm ./Qwen1.5-7B-Chat/ "你好！"
          | diff <(timeout 50s ./samples/python/beam_search_causal_lm/beam_search_causal_lm.py ./Qwen1.5-7B-Chat/ "你好！") -

  cpp-beam_search_causal_lm-Phi-2:
    runs-on: ubuntu-20.04-16-cores
    defaults:
      run:
        shell: bash
    steps:
      - uses: actions/checkout@v4
        with:
          submodules: recursive
      - uses: actions/setup-python@v4
        with:
          python-version: 3.9
      - name: Install OpenVINO
        run: |
          mkdir ./ov/
          curl ${{ env.l_ov_link }} | tar --directory ./ov/ --strip-components 1 -xz
          sudo ./ov/install_dependencies/install_openvino_dependencies.sh
      - name: Build app
        run: |
          source ./ov/setupvars.sh
          cmake -DCMAKE_BUILD_TYPE=Release -S ./ -B ./build/
          cmake --build ./build/ --config Release -j
      - name: Download and convert and model
        run: |
          source ./ov/setupvars.sh
          python -m pip install --upgrade-strategy eager -r ./samples/requirements.txt --pre --extra-index-url https://storage.openvinotoolkit.org/simple/wheels/nightly
          python -m pip install ./thirdparty/openvino_tokenizers/[transformers] --pre --extra-index-url https://storage.openvinotoolkit.org/simple/wheels/nightly
          python -m pip install -U "optimum<1.23" --no-dependencies
          optimum-cli export openvino --trust-remote-code --weight-format fp16 --model microsoft/phi-2 phi-2
      - run: >
          . ./ov/setupvars.sh
          && export PYTHONPATH=./build/:$PYTHONPATH
          && timeout 50s ./build/samples/cpp/beam_search_causal_lm/beam_search_causal_lm ./phi-2/ 69
          | diff <(timeout 50s ./samples/python/beam_search_causal_lm/beam_search_causal_lm.py ./phi-2/ 69) -

  cpp-beam_search_causal_lm-notus-7b-v1:
    runs-on: ubuntu-20.04-16-cores
    defaults:
      run:
        shell: bash
    steps:
      - uses: actions/checkout@v4
        with:
          submodules: recursive
      - uses: actions/setup-python@v4
        with:
          python-version: '3.10'
      - name: Install OpenVINO
        run: |
          mkdir ./ov/
          curl ${{ env.l_ov_link }} | tar --directory ./ov/ --strip-components 1 -xz
          sudo ./ov/install_dependencies/install_openvino_dependencies.sh
      - name: Build app
        run: |
          source ./ov/setupvars.sh
          cmake -DCMAKE_BUILD_TYPE=Release -S ./ -B ./build/
          cmake --build ./build/ --config Release -j
      - name: Download and convert and model
        run: |
          source ./ov/setupvars.sh
          python -m pip install --upgrade-strategy eager -r ./samples/requirements.txt --pre --extra-index-url https://storage.openvinotoolkit.org/simple/wheels/nightly
          python -m pip install ./thirdparty/openvino_tokenizers/[transformers] --pre --extra-index-url https://storage.openvinotoolkit.org/simple/wheels/nightly
          python -m pip install -U "optimum<1.23" --no-dependencies
          optimum-cli export openvino --trust-remote-code --weight-format fp16 --model argilla/notus-7b-v1 notus-7b-v1
      - run: >
          . ./ov/setupvars.sh
          && export PYTHONPATH=./build/:$PYTHONPATH
          && timeout 50s ./build/samples/cpp/beam_search_causal_lm/beam_search_causal_lm ./notus-7b-v1/ 69
          | diff <(timeout 50s ./samples/python/beam_search_causal_lm/beam_search_causal_lm.py ./notus-7b-v1/ 69) -

  cpp-speculative_decoding_lm-ubuntu:
    runs-on: ubuntu-20.04-16-cores
    defaults:
      run:
        shell: bash
    steps:
      - uses: actions/checkout@v4
        with:
          submodules: recursive
      - uses: actions/setup-python@v4
        with:
          python-version: 3.11
      - name: Install OpenVINO
        run: |
          mkdir ./ov/
          curl ${{ env.l_ov_link }} | tar --directory ./ov/ --strip-components 1 -xz
          sudo ./ov/install_dependencies/install_openvino_dependencies.sh
      - name: Build app
        run: |
          source ./ov/setupvars.sh
          cmake -DCMAKE_BUILD_TYPE=Release -S ./ -B ./build/
          cmake --build ./build/ --config Release -j
      - name: Download and convert and model
        run: |
          source ./ov/setupvars.sh
          python -m pip install --upgrade-strategy eager -r ./samples/requirements.txt --pre --extra-index-url https://storage.openvinotoolkit.org/simple/wheels/nightly
          python -m pip install ./thirdparty/openvino_tokenizers/[transformers] --pre --extra-index-url https://storage.openvinotoolkit.org/simple/wheels/nightly
          python -m pip install -U "optimum<1.23" --no-dependencies
          optimum-cli export openvino --trust-remote-code --weight-format fp16 --model databricks/dolly-v2-3b dolly-v2-3b
          optimum-cli export openvino --trust-remote-code --weight-format fp16 --model databricks/dolly-v2-7b dolly-v2-7b
      - name: run and compare
        run: |
          source ./ov/setupvars.sh
          ./build/samples/cpp/speculative_decoding_lm/speculative_decoding_lm ./dolly-v2-3b/ ./dolly-v2-7b/ "Alan Turing was a" > predictions_speculative.txt
          ./build/samples/cpp/greedy_causal_lm/greedy_causal_lm ./dolly-v2-7b/ "Alan Turing was a" > predictions_greedy.txt
          python -c "
          with open('predictions_greedy.txt', 'r') as f:
              predicted_greedy = f.readline()
          with open('predictions_speculative.txt', 'r') as f:
              predicted_speculative = f.readline()
          assert predicted_greedy == predicted_speculative
          "
          echo "Alan Turing was a" passed

  cpp-prompt_lookup_decoding_lm-ubuntu:
    runs-on: ubuntu-20.04-16-cores
    defaults:
      run:
        shell: bash
    steps:
      - uses: actions/checkout@v4
        with:
          submodules: recursive
      - uses: actions/setup-python@v4
        with:
          python-version: 3.12
      - name: Install OpenVINO
        run: |
          mkdir ./ov/
          curl ${{ env.l_ov_link }} | tar --directory ./ov/ --strip-components 1 -xz
          sudo ./ov/install_dependencies/install_openvino_dependencies.sh
      - name: Build app
        run: |
          source ./ov/setupvars.sh
          cmake -DCMAKE_BUILD_TYPE=Release -S ./ -B ./build/
          cmake --build ./build/ --config Release -j
      - name: Download and convert and model
        run: |
          source ./ov/setupvars.sh
          python -m pip install --upgrade-strategy eager -r ./samples/requirements.txt --pre --extra-index-url https://storage.openvinotoolkit.org/simple/wheels/nightly
          python -m pip install ./thirdparty/openvino_tokenizers/[transformers] --pre --extra-index-url https://storage.openvinotoolkit.org/simple/wheels/nightly
          python -m pip install -U "optimum<1.23" --no-dependencies
          optimum-cli export openvino --trust-remote-code --weight-format fp16 --model TinyLlama/TinyLlama-1.1B-Chat-v1.0 TinyLlama-1.1B-Chat-v1.0
          optimum-cli export openvino --trust-remote-code --weight-format fp16 --model Qwen/Qwen-7B-Chat Qwen-7B-Chat --task text-generation-with-past
      - name: run and compare
        run: |
          source ./ov/setupvars.sh

          echo 'Code:```python
          def add(a, b):
              return a + b
          ```
          Question: Can you please add 2 and 3
          A:' > ./prompt.txt

          ./build/samples/cpp/prompt_lookup_decoding_lm/prompt_lookup_decoding_lm ./TinyLlama-1.1B-Chat-v1.0/ "$(<prompt.txt)" > predictions_prompt_lookup.txt
          ./build/samples/cpp/greedy_causal_lm/greedy_causal_lm ./TinyLlama-1.1B-Chat-v1.0/ "$(<prompt.txt)" > predictions_greedy.txt
          python -c "
          with open('predictions_greedy.txt', 'r') as f:
              predicted_greedy = f.readline()
          with open('predictions_prompt_lookup.txt', 'r') as f:
              predicted_prompt_lookup = f.readline()
          assert predicted_greedy == predicted_prompt_lookup
          "
          echo "Prompt lookup" passed
      - name: run and compare (model with seq_length_axis = 1)
        run: |
          source ./ov/setupvars.sh

          echo 'Code:```python
          def add(a, b):
              return a + b
          ```
          Question: Can you please add 2 and 3
          A:' > ./prompt.txt

          ./build/samples/cpp/prompt_lookup_decoding_lm/prompt_lookup_decoding_lm ./Qwen-7B-Chat/ "$(<prompt.txt)" > predictions_prompt_lookup.txt
          ./build/samples/cpp/greedy_causal_lm/greedy_causal_lm ./Qwen-7B-Chat/ "$(<prompt.txt)" > predictions_greedy.txt

          python -c "
          with open('predictions_greedy.txt', 'r') as f:
              predicted_greedy = f.readline()
          with open('predictions_prompt_lookup.txt', 'r') as f:
              predicted_prompt_lookup = f.readline()
          assert predicted_greedy == predicted_prompt_lookup
          "
          echo "Prompt lookup" passed

  cpp-Phi-1_5:
    runs-on: ubuntu-20.04-16-cores
    defaults:
      run:
        shell: bash
    steps:
      - uses: actions/checkout@v4
        with:
          submodules: recursive
      - uses: actions/setup-python@v4
        with:
          python-version: 3.9
      - name: Install OpenVINO
        run: |
          mkdir ./ov/
          curl ${{ env.l_ov_link }} | tar --directory ./ov/ --strip-components 1 -xz
          sudo ./ov/install_dependencies/install_openvino_dependencies.sh
      - name: Build app
        run: |
          source ./ov/setupvars.sh
          cmake -DCMAKE_BUILD_TYPE=Release -S ./ -B ./build/
          cmake --build ./build/ --config Release -j
      - name: Download and convert and model
        run: |
          source ./ov/setupvars.sh
          python -m pip install --upgrade-strategy eager -r ./samples/requirements.txt --pre --extra-index-url https://storage.openvinotoolkit.org/simple/wheels/nightly
          python -m pip install ./thirdparty/openvino_tokenizers/[transformers] --pre --extra-index-url https://storage.openvinotoolkit.org/simple/wheels/nightly
          python -m pip install -U "optimum<1.23" --no-dependencies
          optimum-cli export openvino --trust-remote-code --weight-format fp16 --model microsoft/phi-1_5 phi-1_5
      - name: Run Generation
        run: |
          source ./ov/setupvars.sh
          timeout 50s ./build/samples/cpp/greedy_causal_lm/greedy_causal_lm ./phi-1_5/ "Alan Turing was a" > ./pred_greedy.txt
      - name: Compare
        run: |
          python -c "
          import transformers
          with open('pred_greedy.txt', 'r') as file:
              predictions = file.read()
          tokenizer = transformers.AutoTokenizer.from_pretrained('microsoft/phi-1_5')
          tokenized = tokenizer('Alan Turing was a', return_tensors='pt')
          for output in transformers.AutoModelForCausalLM.from_pretrained('microsoft/phi-1_5').generate(**tokenized, max_length=100, do_sample=False):
              ref = tokenizer.decode(output[tokenized['input_ids'].numel():], skip_special_tokens=True)
              idx = predictions.find(ref)
              if -1 == idx:
                  raise RuntimeError(f'Missing "{ref=}" from predictions')
              predictions = predictions[:idx] + predictions[idx + len(ref):]
          "
          echo Phi-1_5 passed
      - run: >
          . ./ov/setupvars.sh
          && export PYTHONPATH=./build/:$PYTHONPATH
          && timeout 50s samples/python/greedy_causal_lm/greedy_causal_lm.py ./phi-1_5/ "Alan Turing was a"
          | diff ./pred_greedy.txt -

  cpp-greedy_causal_lm-redpajama-3b-chat:
    runs-on: ubuntu-20.04-4-cores
    defaults:
      run:
        shell: bash
    steps:
      - uses: actions/checkout@v4
        with:
          submodules: recursive
      - uses: actions/setup-python@v4
        with:
          python-version: '3.10'
      - name: Install OpenVINO
        run: |
          mkdir ./ov/
          curl ${{ env.l_ov_link }} | tar --directory ./ov/ --strip-components 1 -xz
          sudo ./ov/install_dependencies/install_openvino_dependencies.sh
      - name: Build app
        run: |
          source ./ov/setupvars.sh
          cmake -DCMAKE_BUILD_TYPE=Release -S ./ -B ./build/
          cmake --build ./build/ --config Release -j
      - name: Download and convert and model
        run: |
          source ./ov/setupvars.sh
          python -m pip install --upgrade-strategy eager -r ./samples/requirements.txt --pre --extra-index-url https://storage.openvinotoolkit.org/simple/wheels/nightly
          python -m pip install ./thirdparty/openvino_tokenizers/[transformers] --pre --extra-index-url https://storage.openvinotoolkit.org/simple/wheels/nightly
          python -m pip install -U "optimum<1.23" --no-dependencies
          optimum-cli export openvino --trust-remote-code --weight-format fp16 --model ikala/redpajama-3b-chat redpajama-3b-chat
      - name: Run Generation
        run: |
          source ./ov/setupvars.sh
          timeout 50s ./build/samples/cpp/greedy_causal_lm/greedy_causal_lm ./redpajama-3b-chat/ "Alan Turing was a" > ./pred_greedy.txt
      - name: Compare
        run: |
          python -c "
          import transformers
          with open('pred_greedy.txt', 'r') as file:
              predictions = file.read()
          tokenizer = transformers.AutoTokenizer.from_pretrained('ikala/redpajama-3b-chat')
          tokenized = tokenizer('Alan Turing was a', return_tensors='pt')
          for output in transformers.AutoModelForCausalLM.from_pretrained('ikala/redpajama-3b-chat').generate(**tokenized, max_length=100, do_sample=False):
              ref = tokenizer.decode(output[tokenized['input_ids'].numel():], skip_special_tokens=True)
              idx = predictions.find(ref)
              if -1 == idx:
                  raise RuntimeError(f'Missing "{ref}" from predictions')
              predictions = predictions[:idx] + predictions[idx + len(ref):]
          "
          echo "Alan Turing was a" passed
      - run: >
          . ./ov/setupvars.sh
          && export PYTHONPATH=./build/:$PYTHONPATH
          && timeout 50s samples/python/greedy_causal_lm/greedy_causal_lm.py ./redpajama-3b-chat/ "Alan Turing was a"
          | diff ./pred_greedy.txt -

  cpp-chat_sample-ubuntu:
    runs-on: ubuntu-24.04
    defaults:
      run:
        shell: bash
    steps:
      - uses: actions/checkout@v4
        with:
          submodules: recursive
      - uses: actions/setup-python@v4
        with:
          python-version: 3.11
      - name: Install OpenVINO
        run: |
          mkdir ./ov/
          curl ${{ env.l_ov_link }} | tar --directory ./ov/ --strip-components 1 -xz
          sudo ./ov/install_dependencies/install_openvino_dependencies.sh
      - name: Build app
        run: |
          source ./ov/setupvars.sh
          cmake -DCMAKE_BUILD_TYPE=Release -S ./ -B ./build/
          cmake --build ./build/ --config Release -j
      - name: Download and convert and model
        run: |
          source ./ov/setupvars.sh
          python -m pip install --upgrade-strategy eager -r ./samples/requirements.txt --pre --extra-index-url https://storage.openvinotoolkit.org/simple/wheels/nightly
          python -m pip install ./thirdparty/openvino_tokenizers/[transformers] --pre --extra-index-url https://storage.openvinotoolkit.org/simple/wheels/nightly
          python -m pip install -U "optimum<1.23" --no-dependencies
          optimum-cli export openvino --trust-remote-code --weight-format fp16 --model TinyLlama/TinyLlama-1.1B-Chat-v1.0 TinyLlama-1.1B-Chat-v1.0
      - name: Compare
        run: |
          source ./ov/setupvars.sh
          printf 'What is 2 + 2?\nWhat is the previous answer?\nAdd 1 to it.\nSubtract 5 from it.\nWhy is the sun yellow?\nWhat was my first question?\n' > ./input.txt
          timeout 30s ./build/samples/cpp/chat_sample/chat_sample ./TinyLlama-1.1B-Chat-v1.0/ < input.txt > ./pred.txt
          python -c "
          from transformers import LlamaTokenizer, AutoModelForCausalLM
          model_id = 'TinyLlama/TinyLlama-1.1B-Chat-v1.0'
          tokenizer = LlamaTokenizer.from_pretrained(model_id)
          model = AutoModelForCausalLM.from_pretrained(model_id)
          prompts = ['What is 2 + 2?', 'What is the previous answer?', 'Add 1 to it.', 'Subtract 5 from it.', 'Why is the sun yellow?', 'What was my first question?']
          def gen_prompt(prompt):
              return {'role': 'user', 'content': prompt}
          def gen_answer(answer):
              return {'role': 'assistant', 'content': answer}
          chat_history = []
          chat_prompt = ''
          output = open('ref.txt', 'w')
          for prompt in prompts:
              output.write('question:\n')
              chat_history.append(gen_prompt(prompt))
              chat_prompt = tokenizer.apply_chat_template(chat_history, tokenize=False, add_generation_prompt=True)
              tokenized = tokenizer(chat_prompt, return_tensors='pt', add_special_tokens=False)
              answer = model.generate(**tokenized, max_length=1000, do_sample=False)
              answer_str = tokenizer.decode(answer[0, tokenized['input_ids'].numel():], skip_special_tokens=True)
              chat_history.append(gen_answer(answer_str))
              output.write(answer_str)
              output.write('\n----------\n')
          output.write('question:\n')
          output.close()
          "
          diff pred.txt ref.txt
          echo "Chat sample cpp" passed
          export PYTHONPATH=./build/:$PYTHONPATH
          timeout 30s ./samples/python/chat_sample/chat_sample.py ./TinyLlama-1.1B-Chat-v1.0/ < input.txt > ./pred2.txt
          diff pred2.txt ref.txt
          echo "Chat sample python" passed

  visual_language_chat_sample-ubuntu:
    runs-on: ubuntu-22.04-16-cores
    steps:
      - uses: actions/checkout@v4
        with:
          submodules: recursive
      - uses: actions/setup-python@v4
        with:
          python-version: 3.11
      - name: Install OpenVINO
        run: |
          mkdir ./ov/
          curl ${{ env.l_u22_ov_link }} | tar --directory ./ov/ --strip-components 1 -xz
          sudo ./ov/install_dependencies/install_openvino_dependencies.sh
      - name: Build app
        run: |
          source ./ov/setupvars.sh
          cmake -DCMAKE_BUILD_TYPE=Release -S ./ -B ./build/
          cmake --build ./build/ --config Release --target visual_language_chat py_generate_pipeline -j
      - name: Download and convert MiniCPM-V-2_6 model and an image
        run: |
          source ./ov/setupvars.sh
          python -m pip install ./thirdparty/openvino_tokenizers/[transformers] --pre --extra-index-url https://storage.openvinotoolkit.org/simple/wheels/nightly
<<<<<<< HEAD
          python -m pip install --upgrade-strategy eager -r ./samples/requirements.txt opencv-python --pre --extra-index-url https://storage.openvinotoolkit.org/simple/wheels/nightly
=======
          python -m pip install --upgrade-strategy eager -r ./samples/requirements.txt --pre --extra-index-url https://storage.openvinotoolkit.org/simple/wheels/nightly
          python -m pip install git+https://github.com/eaidova/optimum-intel.git@ea/minicpmv
>>>>>>> 292a269e
          python -m pip install -U "optimum<1.23" --no-dependencies
          optimum-cli export openvino -m openbmb/MiniCPM-V-2_6 MiniCPM-V-2_6 --trust-remote-code
          wget https://github.com/openvinotoolkit/openvino_notebooks/assets/29454499/d5fbbd1a-d484-415c-88cb-9986625b7b11 --output-document cat.jpg
      - name: Generate reference
        shell: python
        run: |
          from optimum.intel.openvino import OVModelForVisualCausalLM
          from transformers import AutoProcessor
          from PIL import Image
          import cv2
          import numpy as np
          res = 448, 448
          lines = np.arange(res[0] * res[1] * 3, dtype=np.uint8) % 255
          lines = lines.reshape([*res, 3])
          cv2.imwrite("lines.png", lines)
          lines = Image.open("lines.png").convert('RGB')
          model_id = "openbmb/MiniCPM-V-2_6"
          processor = AutoProcessor.from_pretrained(model_id, trust_remote_code=True)
          prompt = processor.tokenizer.apply_chat_template([{"role": "user", "content": "(<image>./</image>)\nWhat is unusual on this image?"}], tokenize=False, add_generation_prompt=True)
          inputs = processor([prompt], [lines], return_tensors="pt")
          model = OVModelForVisualCausalLM.from_pretrained("MiniCPM-V-2_6", device="CPU", trust_remote_code=True)
          result = model.generate(**inputs, max_new_tokens=200)
          decoded = processor.tokenizer.batch_decode(result[:, inputs["input_ids"].shape[1]:], skip_special_tokens=True)[0]
          print(decoded)
          with open("ref.txt", "w") as f:
              f.write(f"question:\n{decoded}\n----------\nquestion:\n")

      - name: Run visual_language_chat sample - MiniCPM-V-2_6
        run: >
          source ./ov/setupvars.sh
<<<<<<< HEAD
          && timeout 120s ./build/samples/cpp/visual_language_chat/visual_language_chat ./MiniCPM-V-2_6/ lines.png
          <<< $'What is unusual on this image?' | tee cpp.txt
      - run: diff cpp.txt ref.txt
=======
          && timeout 120s ./build/samples/cpp/visual_language_chat/visual_language_chat ./MiniCPM-V-2_6/ cat.jpg
          <<< $'What is on the image?\nWhat is special on the image?'
>>>>>>> 292a269e
      - name: Download and convert LLaVa 1.5 model and an image
        run: |
          source ./ov/setupvars.sh
          optimum-cli export openvino --model llava-hf/llava-1.5-7b-hf ./llava_1_5_7b_ov/
          wget https://llava-vl.github.io/static/images/monalisa.jpg
      - name: Run visual_language_chat sample - LLaVa 1.5
        run: >
          source ./ov/setupvars.sh
          && ./build/samples/cpp/visual_language_chat/visual_language_chat ./llava_1_5_7b_ov/ monalisa.jpg
          <<< $'Who drew this painting?\nWhen did the painter live?'
        timeout-minutes: 4

      - name: Run python chat sample
        run: |
          source ./ov/setupvars.sh
          export PYTHONPATH=./build/:$PYTHONPATH
          printf 'What is on the image?\nWhat is special on the image?\n' > ./input.txt
          timeout 120s python ./samples/python/visual_language_chat/visual_language_chat.py ./MiniCPM-V-2_6/ cat.jpg < input.txt > ./pred.txt

  cpp-continuous-batching-ubuntu:
    runs-on: ubuntu-20.04-8-cores
    defaults:
      run:
        shell: bash
    steps:
      - uses: actions/checkout@v4
        with:
          submodules: recursive
      - uses: actions/setup-python@v4
        with:
          python-version: 3.12
      - name: Install OpenVINO
        run: |
          mkdir ./ov/
          curl ${{ env.l_ov_link }} | tar --directory ./ov/ --strip-components 1 -xz
          sudo ./ov/install_dependencies/install_openvino_dependencies.sh
      - name: Build app
        run: |
          source ./ov/setupvars.sh
          cmake -DCMAKE_BUILD_TYPE=Release -S ./ -B ./build/
          cmake --build ./build/ --config Release -j
      - name: Download and convert and model
        run: |
          source ./ov/setupvars.sh
          python -m pip install --upgrade-strategy eager -r ./samples/requirements.txt --pre --extra-index-url https://storage.openvinotoolkit.org/simple/wheels/nightly
          python -m pip install ./thirdparty/openvino_tokenizers/[transformers] --pre --extra-index-url https://storage.openvinotoolkit.org/simple/wheels/nightly
          python -m pip install -U "optimum<1.23" --no-dependencies
          optimum-cli export openvino --trust-remote-code --weight-format fp16 --model TinyLlama/TinyLlama-1.1B-Chat-v1.0 TinyLlama-1.1B-Chat-v1.0
      - name: Run gtests
        run: |
          source ./ov/setupvars.sh
          ./build/tests/cpp/tests_continuous_batching
      - name: Run accuracy_sample
        run: |
          source ./ov/setupvars.sh
          timeout 50s ./build/samples/cpp/continuous_batching_accuracy/continuous_batching_accuracy -m ./TinyLlama-1.1B-Chat-v1.0/ -n 5
      - name: Run throughput_benchmark
        run: |
          wget -q https://huggingface.co/datasets/anon8231489123/ShareGPT_Vicuna_unfiltered/resolve/main/ShareGPT_V3_unfiltered_cleaned_split.json
          source ./ov/setupvars.sh
          timeout 200s ./build/samples/cpp/continuous_batching_benchmark/continuous_batching_benchmark -n 10 -m ./TinyLlama-1.1B-Chat-v1.0/ --dataset ./ShareGPT_V3_unfiltered_cleaned_split.json --cache_size 1
          timeout 200s ./build/samples/cpp/continuous_batching_benchmark/continuous_batching_benchmark -n 10 --dynamic_split_fuse --max_batch_size 256 --max_input_len 256 -m ./TinyLlama-1.1B-Chat-v1.0/ --dataset ./ShareGPT_V3_unfiltered_cleaned_split.json --cache_size 1

  cpp-continuous-batching-windows:
    runs-on: windows-latest
    env:
      PYTHONIOENCODING: "utf8"
    defaults:
      run:
        shell: cmd
    steps:
      - uses: actions/checkout@v4
        with:
          submodules: recursive
      - uses: actions/setup-python@v4
        with:
          python-version: 3.9
      - name: Install OpenVINO
        run: |
          curl --output ov.zip ${{ env.w_ov_link }}
          unzip -d ov ov.zip
          dirs=(ov/*) && mv ov/*/* ov && rmdir "${dirs[@]}"
        shell: bash
      - name: Build app
        run: |
          call .\ov\setupvars.bat
          cmake -DCMAKE_BUILD_TYPE=Release -S ./ -B ./build/
          cmake --build ./build/ --config Release -j
      - name: Download and convert and model
        run: |
          call .\ov\setupvars.bat
          python -m pip install --upgrade-strategy eager -r ./samples/requirements.txt --pre --extra-index-url https://storage.openvinotoolkit.org/simple/wheels/nightly
          python -m pip install ./thirdparty/openvino_tokenizers/[transformers] --pre --extra-index-url https://storage.openvinotoolkit.org/simple/wheels/nightly
          python -m pip install -U "optimum<1.23" --no-dependencies
          optimum-cli export openvino --trust-remote-code --weight-format fp16 --model TinyLlama/TinyLlama-1.1B-Chat-v1.0 TinyLlama-1.1B-Chat-v1.0
      - name: Run gtests
        run: |
          set PATH=.\build\openvino_genai\;%PATH%
          call .\ov\setupvars.bat
          .\build\tests\cpp\Release\tests_continuous_batching.exe
      - name: Run accuracy_sample
        run: |
          set PATH=.\build\openvino_genai\;%PATH%
          call .\ov\setupvars.bat
          .\build\samples\cpp\continuous_batching_accuracy\Release\continuous_batching_accuracy.exe -m .\TinyLlama-1.1B-Chat-v1.0\ -n 5
      - name: Run throughput_benchmark
        run: |
          curl -o .\ShareGPT_V3_unfiltered_cleaned_split.json -s -L "https://huggingface.co/datasets/anon8231489123/ShareGPT_Vicuna_unfiltered/resolve/main/ShareGPT_V3_unfiltered_cleaned_split.json"
          set PATH=.\build\openvino_genai\;%PATH%
          call .\ov\setupvars.bat
          .\build\samples\cpp\continuous_batching_benchmark\Release\continuous_batching_benchmark.exe -n 2 -m .\TinyLlama-1.1B-Chat-v1.0\ --dataset .\ShareGPT_V3_unfiltered_cleaned_split.json --cache_size 1

  cpp-continuous-batching-macos:
    runs-on: macos-12
    defaults:
      run:
        shell: bash
    steps:
      - uses: actions/checkout@v4
        with:
          submodules: recursive
      - uses: actions/setup-python@v4
        with:
          python-version: 3.9
      - name: Install OpenVINO
        run: |
          mkdir ./ov/
          curl ${{ env.m_ov_link }} | tar --directory ./ov/ --strip-components 1 -xz
          brew install coreutils scons
      - name: Build app
        run: |
          source ./ov/setupvars.sh
          cmake -DCMAKE_BUILD_TYPE=Release -S ./ -B ./build/
          cmake --build ./build/ --config Release -j
      - name: Download and convert and model
        run: |
          source ./ov/setupvars.sh
          python -m pip install --upgrade-strategy eager -r ./samples/requirements.txt --pre --extra-index-url https://storage.openvinotoolkit.org/simple/wheels/nightly
          python -m pip install ./thirdparty/openvino_tokenizers/[transformers] --pre --extra-index-url https://storage.openvinotoolkit.org/simple/wheels/nightly
          python -m pip install -U "optimum<1.23" --no-dependencies
          optimum-cli export openvino --trust-remote-code --weight-format fp16 --model TinyLlama/TinyLlama-1.1B-Chat-v1.0 TinyLlama-1.1B-Chat-v1.0
      - name: Run gtests
        run: |
          source ./ov/setupvars.sh
          ./build/tests/cpp/tests_continuous_batching
      - name: Run accuracy_sample
        run: |
          source ./ov/setupvars.sh
          timeout 120s ./build/samples/cpp/continuous_batching_accuracy/continuous_batching_accuracy -m ./TinyLlama-1.1B-Chat-v1.0/ -n 5
      - name: Run throughput_benchmark
        run: |
          wget -q https://huggingface.co/datasets/anon8231489123/ShareGPT_Vicuna_unfiltered/resolve/main/ShareGPT_V3_unfiltered_cleaned_split.json
          source ./ov/setupvars.sh
          ./build/samples/cpp/continuous_batching_benchmark/continuous_batching_benchmark -n 5 -m ./TinyLlama-1.1B-Chat-v1.0/ --dataset ./ShareGPT_V3_unfiltered_cleaned_split.json --cache_size 1

  Overall_Status:
    name: ci/gha_overall_status_causal_lm
    needs: [cpp-multinomial-greedy_causal_lm-ubuntu, cpp-beam_search_causal_lm-ubuntu, cpp-greedy_causal_lm-windows,
            cpp-greedy_causal_lm-Qwen-7B-Chat, cpp-beam_search_causal_lm-Qwen1_5-7B-Chat, cpp-beam_search_causal_lm-Phi-2,
            cpp-beam_search_causal_lm-notus-7b-v1, cpp-speculative_decoding_lm-ubuntu, cpp-prompt_lookup_decoding_lm-ubuntu,
            cpp-Phi-1_5, cpp-greedy_causal_lm-redpajama-3b-chat, cpp-chat_sample-ubuntu, cpp-continuous-batching-ubuntu,
            visual_language_chat_sample-ubuntu,
            cpp-continuous-batching-windows, cpp-continuous-batching-macos]
    if: ${{ always() }}
    runs-on: ubuntu-latest
    steps:
      - name: Check status of all jobs
        if: >-
          ${{
            contains(needs.*.result, 'failure') ||
            contains(needs.*.result, 'cancelled')
          }}
        run: exit 1<|MERGE_RESOLUTION|>--- conflicted
+++ resolved
@@ -714,12 +714,8 @@
         run: |
           source ./ov/setupvars.sh
           python -m pip install ./thirdparty/openvino_tokenizers/[transformers] --pre --extra-index-url https://storage.openvinotoolkit.org/simple/wheels/nightly
-<<<<<<< HEAD
           python -m pip install --upgrade-strategy eager -r ./samples/requirements.txt opencv-python --pre --extra-index-url https://storage.openvinotoolkit.org/simple/wheels/nightly
-=======
-          python -m pip install --upgrade-strategy eager -r ./samples/requirements.txt --pre --extra-index-url https://storage.openvinotoolkit.org/simple/wheels/nightly
           python -m pip install git+https://github.com/eaidova/optimum-intel.git@ea/minicpmv
->>>>>>> 292a269e
           python -m pip install -U "optimum<1.23" --no-dependencies
           optimum-cli export openvino -m openbmb/MiniCPM-V-2_6 MiniCPM-V-2_6 --trust-remote-code
           wget https://github.com/openvinotoolkit/openvino_notebooks/assets/29454499/d5fbbd1a-d484-415c-88cb-9986625b7b11 --output-document cat.jpg
@@ -750,14 +746,9 @@
       - name: Run visual_language_chat sample - MiniCPM-V-2_6
         run: >
           source ./ov/setupvars.sh
-<<<<<<< HEAD
           && timeout 120s ./build/samples/cpp/visual_language_chat/visual_language_chat ./MiniCPM-V-2_6/ lines.png
           <<< $'What is unusual on this image?' | tee cpp.txt
       - run: diff cpp.txt ref.txt
-=======
-          && timeout 120s ./build/samples/cpp/visual_language_chat/visual_language_chat ./MiniCPM-V-2_6/ cat.jpg
-          <<< $'What is on the image?\nWhat is special on the image?'
->>>>>>> 292a269e
       - name: Download and convert LLaVa 1.5 model and an image
         run: |
           source ./ov/setupvars.sh
