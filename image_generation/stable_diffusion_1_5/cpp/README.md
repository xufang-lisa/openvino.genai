# OpenVINO Stable Diffusion (with LoRA) C++ image generation pipeline
The pure C++ text-to-image pipeline, driven by the OpenVINO native C++ API for Stable Diffusion v1.5 with LMS Discrete Scheduler, supports both static and dynamic model inference. It includes advanced features like [LoRA](https://huggingface.co/docs/peft/conceptual_guides/lora) integration with [safetensors](https://huggingface.co/docs/safetensors/index#format) and [OpenVINO Tokenizers](https://github.com/openvinotoolkit/openvino_tokenizers). Loading `openvino_tokenizers` to `ov::Core` enables tokenization. The sample uses [diffusers](../../common/diffusers) for image generation and [imwrite](../../common/imwrite) for saving `.bmp` images. This demo has been tested on Windows and Unix platforms. There is also a Jupyter [notebook](https://github.com/openvinotoolkit/openvino_notebooks/blob/main/notebooks/225-stable-diffusion-text-to-image/225-stable-diffusion-text-to-image.ipynb) which provides an example of image generation in Python.

> [!NOTE]
>This tutorial assumes that the current working directory is `<openvino.genai repo>/image_generation/stable_diffusion_1_5/cpp/` and all paths are relative to this folder.

## Step 1: Prepare build environment

Prerequisites:
- Conda ([installation guide](https://conda.io/projects/conda/en/latest/user-guide/install/index.html))


C++ Packages:
* [CMake](https://cmake.org/download/): Cross-platform build tool
* [OpenVINO](https://docs.openvino.ai/install): Model inference

Prepare a python environment and install dependencies:
```shell
conda create -n openvino_sd_cpp python==3.10
conda activate openvino_sd_cpp
conda install -c conda-forge  openvino c-compiler cxx-compiler make cmake
```

## Step 2: Convert Stable Diffusion v1.5 and Tokenizer models

### Stable Diffusion v1.5 model:

1. Install dependencies to import models from HuggingFace:
<<<<<<< HEAD
   ```shell
   conda activate openvino_sd_cpp
   python -m pip install -r requirements.txt
   python -m pip install ../../../thirdparty/openvino_tokenizers/[transformers]
   ```
   
2. Download and export to OpenVINO format a huggingface SD v1.5 model like:
   - [runwayml/stable-diffusion-v1-5](https://huggingface.co/runwayml/stable-diffusion-v1-5)
   - [dreamlike-art/dreamlike-anime-1.0](https://huggingface.co/dreamlike-art/dreamlike-anime-1.0) to run Stable Diffusion with LoRA adapters.

   Example command for downloading and exporting FP16 model:
   ```shell
   export LD_LIBRARY_PATH="$CONDA_PREFIX/lib"
   export MODEL_PATH="models/dreamlike_anime_1_0_ov/FP16"
   # Using optimum-cli for exporting model to OpenVINO format
   optimum-cli export openvino --model dreamlike-art/dreamlike-anime-1.0 --task stable-diffusion --convert-tokenizer --weight-format fp16 $MODEL_PATH
   # Converting tokenizer manually (`--convert-tokenizer` flag of `optimum-cli` results in "OpenVINO Tokenizer export for CLIPTokenizer is not supported.")
   convert_tokenizer $MODEL_PATH/tokenizer/ --tokenizer-output-type i32 -o $MODEL_PATH/tokenizer/
   ```

   You can also choose other precision and export FP32 or INT8 model.

   Please, refer to the official website for [🤗 Optimum](https://huggingface.co/docs/optimum/main/en/index) and [optimum-intel](https://github.com/huggingface/optimum-intel) to read more details.
=======
```shell
git submodule update --init
conda activate openvino_sd_cpp
python -m pip install -r scripts/requirements.txt
python -m pip install ../../../thirdparty/openvino_tokenizers/[transformers]
```
2. Download a huggingface SD v1.5 model like:
- [runwayml/stable-diffusion-v1-5](https://huggingface.co/runwayml/stable-diffusion-v1-5)
- [dreamlike-anime-1.0](https://huggingface.co/dreamlike-art/dreamlike-anime-1.0) to run Stable Diffusion with LoRA adapters.


Example command:
```shell
huggingface-cli download --resume-download --local-dir-use-symlinks False dreamlike-art/dreamlike-anime-1.0 --local-dir models/dreamlike-anime-1.0
```

Please, refer to the official website for [model downloading](https://huggingface.co/docs/hub/models-downloading) to read more details.

3. Run model conversion script to convert PyTorch model to OpenVINO IR via [optimum-intel](https://github.com/huggingface/optimum-intel). Please, use the script `scripts/convert_model.py` to convert the model into `FP16_static` or `FP16_dyn`, which will be saved into the `models` folder:
```shell
cd scripts
python convert_model.py -b 1 -t FP16 -sd ../models/dreamlike-anime-1.0 # to convert to models with static shapes
python convert_model.py -b 1 -t FP16 -sd ../models/dreamlike-anime-1.0 -dyn True # to keep models with dynamic shapes
python convert_model.py -b 1 -t INT8 -sd ../models/dreamlike-anime-1.0 -dyn True # to compress the models to INT8
```
>>>>>>> 373889b2

> [!NOTE]
> Now the pipeline support batch size = 1 only, i.e. static model `(1, 3, 512, 512)`

### LoRA enabling with safetensors

Refer to [python pipeline blog](https://blog.openvino.ai/blog-posts/enable-lora-weights-with-stable-diffusion-controlnet-pipeline).
The safetensor model is loaded via [safetensors.h](https://github.com/hsnyder/safetensors.h). The layer name and weight are modified with `Eigen` library and inserted into the SD models with `ov::pass::MatcherPass` in the file [common/diffusers/src/lora.cpp](https://github.com/openvinotoolkit/openvino.genai/blob/master/image_generation/common/diffusers/src/lora.cpp).

SD model [dreamlike-anime-1.0](https://huggingface.co/dreamlike-art/dreamlike-anime-1.0) and LoRA [soulcard](https://civitai.com/models/67927?modelVersionId=72591) are tested in this pipeline.

Download and put safetensors and model IR into the models folder.

## Step 3: Build the SD application

```shell
conda activate openvino_sd_cpp
cmake -DCMAKE_BUILD_TYPE=Release -S . -B build
cmake --build build --parallel
```

## Step 4: Run Pipeline
```shell
./build/stable_diffusion [-p <posPrompt>] [-n <negPrompt>] [-s <seed>] [--height <output image>] [--width <output image>] [-d <device>] [-r <readNPLatent>] [-l <lora.safetensors>] [-a <alpha>] [-h <help>] [-m <modelPath>] [-t <modelType>] [--dynamic]

Usage:
  stable_diffusion [OPTION...]
```

* `-p, --posPrompt arg` Initial positive prompt for SD  (default: cyberpunk cityscape like Tokyo New York  with tall buildings at dusk golden hour cinematic lighting)
* `-n, --negPrompt arg` Default is empty with space (default: )
* `-d, --device arg`    AUTO, CPU, or GPU. Doesn't apply to Tokenizer model, OpenVINO Tokenizers can be inferred on a CPU device only (default: CPU)
* `--step arg`          Number of diffusion step ( default: 20)
* `-s, --seed arg`      Number of random seed to generate latent (default: 42)
* `--num arg`           Number of image output(default: 1)
* `--height arg`        Height of output image (default: 512)
* `--width arg`         Width of output image (default: 512)
* `-c, --useCache`      Use model caching
* `-r, --readNPLatent`  Read numpy generated latents from file
* `-m, --modelPath arg` Specify path of SD model IR (default: ../models/dreamlike_anime_1_0_ov)
* `-t, --type arg`      Specify the type of SD model IRs (FP32, FP16 or INT8) (default: FP16)
* `--dynamic`           Specify the model input shape to use dynamic shape
* `-l, --loraPath arg`  Specify path of lora file. (*.safetensors). (default: )
* `-a, --alpha arg`     alpha for lora (default: 0.75)
* `-h, --help`          Print usage

> [!NOTE]
> The tokenizer model will always be loaded to CPU: [OpenVINO Tokenizers](https://github.com/openvinotoolkit/openvino_tokenizers) can be inferred on a CPU device only.

#### Examples

Positive prompt: cyberpunk cityscape like Tokyo New York  with tall buildings at dusk golden hour cinematic lighting

Negative prompt: (empty, here couldn't use OV tokenizer, check the issues for details)

Read the numpy latent instead of C++ std lib for the alignment with Python pipeline

* Generate image without lora `./build/stable_diffusion -r`

   ![](./without_lora.bmp)

* Generate image with soulcard lora `./build/stable_diffusion -r`

   ![](./soulcard_lora.bmp)

* Generate different size image with dynamic model (C++ lib generated latent): `./build/stable_diffusion -m ../models/dreamlike_anime_1_0_ov -t FP16 --dynamic --height 448 --width 704`

   ![](./704x448.bmp)

## Notes:

For the generation quality, be careful with the negative prompt and random latent generation. C++ random generation with MT19937 results is differ from `numpy.random.randn()`. Hence, please use `-r, --readNPLatent` for the alignment with Python (this latent file is for output image 512X512 only)<|MERGE_RESOLUTION|>--- conflicted
+++ resolved
@@ -26,16 +26,15 @@
 ### Stable Diffusion v1.5 model:
 
 1. Install dependencies to import models from HuggingFace:
-<<<<<<< HEAD
-   ```shell
-   conda activate openvino_sd_cpp
-   python -m pip install -r requirements.txt
-   python -m pip install ../../../thirdparty/openvino_tokenizers/[transformers]
-   ```
-   
-2. Download and export to OpenVINO format a huggingface SD v1.5 model like:
-   - [runwayml/stable-diffusion-v1-5](https://huggingface.co/runwayml/stable-diffusion-v1-5)
-   - [dreamlike-art/dreamlike-anime-1.0](https://huggingface.co/dreamlike-art/dreamlike-anime-1.0) to run Stable Diffusion with LoRA adapters.
+```shell
+git submodule update --init
+conda activate openvino_sd_cpp
+python -m pip install -r scripts/requirements.txt
+python -m pip install ../../../thirdparty/openvino_tokenizers/[transformers]
+```
+2. Download a huggingface SD v1.5 model like:
+- [runwayml/stable-diffusion-v1-5](https://huggingface.co/runwayml/stable-diffusion-v1-5)
+- [dreamlike-anime-1.0](https://huggingface.co/dreamlike-art/dreamlike-anime-1.0) to run Stable Diffusion with LoRA adapters.
 
    Example command for downloading and exporting FP16 model:
    ```shell
@@ -50,33 +49,6 @@
    You can also choose other precision and export FP32 or INT8 model.
 
    Please, refer to the official website for [🤗 Optimum](https://huggingface.co/docs/optimum/main/en/index) and [optimum-intel](https://github.com/huggingface/optimum-intel) to read more details.
-=======
-```shell
-git submodule update --init
-conda activate openvino_sd_cpp
-python -m pip install -r scripts/requirements.txt
-python -m pip install ../../../thirdparty/openvino_tokenizers/[transformers]
-```
-2. Download a huggingface SD v1.5 model like:
-- [runwayml/stable-diffusion-v1-5](https://huggingface.co/runwayml/stable-diffusion-v1-5)
-- [dreamlike-anime-1.0](https://huggingface.co/dreamlike-art/dreamlike-anime-1.0) to run Stable Diffusion with LoRA adapters.
-
-
-Example command:
-```shell
-huggingface-cli download --resume-download --local-dir-use-symlinks False dreamlike-art/dreamlike-anime-1.0 --local-dir models/dreamlike-anime-1.0
-```
-
-Please, refer to the official website for [model downloading](https://huggingface.co/docs/hub/models-downloading) to read more details.
-
-3. Run model conversion script to convert PyTorch model to OpenVINO IR via [optimum-intel](https://github.com/huggingface/optimum-intel). Please, use the script `scripts/convert_model.py` to convert the model into `FP16_static` or `FP16_dyn`, which will be saved into the `models` folder:
-```shell
-cd scripts
-python convert_model.py -b 1 -t FP16 -sd ../models/dreamlike-anime-1.0 # to convert to models with static shapes
-python convert_model.py -b 1 -t FP16 -sd ../models/dreamlike-anime-1.0 -dyn True # to keep models with dynamic shapes
-python convert_model.py -b 1 -t INT8 -sd ../models/dreamlike-anime-1.0 -dyn True # to compress the models to INT8
-```
->>>>>>> 373889b2
 
 > [!NOTE]
 > Now the pipeline support batch size = 1 only, i.e. static model `(1, 3, 512, 512)`
