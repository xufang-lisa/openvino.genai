--- conflicted
+++ resolved
@@ -357,47 +357,30 @@
             model_dir, "config.json"
         )
     },
-<<<<<<< HEAD
-    m_tokenizer{tokenizer},
-    m_vision_encoder(model_dir, m_vlm_config.model_type, device, device_config, core),
-=======
     m_tokenizer{Tokenizer(model_dir.string(), device_config)},
-    m_vision_encoder(model_dir, device, device_config, ov::Core{}),
-    m_resampler{ov::Core{}.compile_model(
-        model_dir / "resampler.xml", device, device_config
-    ).create_infer_request()},
-    m_embedding{ov::Core{}.compile_model(
-        model_dir / "embed_tokens.xml", device, device_config
-    ).create_infer_request()},
-    m_language{ov::Core{}.compile_model(
-        model_dir / "language_model.xml", device, device_config
-    ).create_infer_request()},
-    m_pos_embed_cache{
-        get_2d_sincos_pos_embed(m_vlm_config.hidden_size, {70, 70})
-    },
->>>>>>> cfb6e02f
+    m_vision_encoder(model_dir, m_vlm_config.model_type, device, device_config, ov::Core{}),
     m_is_chat_conversation{false} {
         if (m_vlm_config.model_type == VLMModelType::MINICPM) {
-            m_resampler = core.compile_model(
+            m_resampler = ov::Core{}.compile_model(
                 model_dir / "resampler.xml", device, device_config
             ).create_infer_request();
 
-            m_embedding = core.compile_model(
+            m_embedding = ov::Core{}.compile_model(
                 model_dir / "embed_tokens.xml", device, device_config
             ).create_infer_request();
 
-            m_language = core.compile_model(
+            m_language = ov::Core{}.compile_model(
                 model_dir / "language_model.xml", device, device_config
             ).create_infer_request();
 
             m_pos_embed_cache = get_2d_sincos_pos_embed(m_vlm_config.hidden_size, {70, 70});
         } else if (m_vlm_config.model_type == VLMModelType::LLAVA) {
-            m_language = core.compile_model(
+            m_language = ov::Core{}.compile_model(
                 model_dir / "openvino_language_model.xml", device, device_config
             ).create_infer_request();
 
             // Reusing the same m_embedding for llava text_embeddings model
-            m_embedding = core.compile_model(
+            m_embedding = ov::Core{}.compile_model(
                 model_dir / "openvino_text_embeddings_model.xml", device, device_config
             ).create_infer_request();
         }
@@ -413,16 +396,184 @@
     const GenerationConfig& generation_config,
     const StreamerVariant& streamer
 ) {
-<<<<<<< HEAD
     ov::Tensor inputs_embeds;
     if (m_vlm_config.model_type == VLMModelType::MINICPM) {
         inputs_embeds = get_inputs_embeds_minicpm(prompt, rgbs);
     } else if (m_vlm_config.model_type == VLMModelType::LLAVA) {
         inputs_embeds = get_inputs_embeds_llava(prompt, rgbs);
-=======
+    }
+
+    m_language.set_tensor("inputs_embeds", inputs_embeds);
+    size_t history_len = m_language.get_tensor("attention_mask").get_shape().at(1);
+    m_language.get_tensor("attention_mask").set_shape({1, history_len + inputs_embeds.get_shape()[1]});
+    std::fill_n(m_language.get_tensor("attention_mask").data<int64_t>(), m_language.get_tensor("attention_mask").get_size(), 1);
+    
+    m_language.get_tensor("position_ids").set_shape({1, inputs_embeds.get_shape().at(1)});
+    std::iota(m_language.get_tensor("position_ids").data<int64_t>(), m_language.get_tensor("position_ids").data<int64_t>() + m_language.get_tensor("position_ids").get_size(), history_len);
+    
+    m_language.get_tensor("beam_idx").set_shape({ BATCH_SIZE });
+    m_language.get_tensor("beam_idx").data<int32_t>()[0] = 0;
+
+    m_language.infer();
+
+    ov::Shape logits_shape = m_language.get_tensor("logits").get_shape();
+    auto attention_size = m_language.get_tensor("attention_mask").get_size();
+
+    int64_t sequence_len = m_language.get_tensor("logits").get_shape().at(1) - 1;
+    size_t vocab_size = m_language.get_tensor("logits").get_shape().back();
+    float* logits = m_language.get_tensor("logits").data<float>() + sequence_len * vocab_size;
+    int64_t out_token = std::max_element(logits, logits + vocab_size) - logits;
+
+    m_language.get_tensor("inputs_embeds").set_shape({BATCH_SIZE, 1, m_vlm_config.hidden_size});
+    m_language.get_tensor("position_ids").set_shape({ BATCH_SIZE, 1 });
+
+    m_embedding.get_input_tensor().set_shape({ 1, 1 });
+
+    int64_t eos_token_id = m_tokenizer.get_eos_token_id();
+    std::shared_ptr<StreamerBase> streamer_ptr = std::visit(overloaded{
+        [&m_tokenizer = m_tokenizer](
+            const std::function<bool(std::string)>& callback
+        ) -> std::shared_ptr<StreamerBase> {
+            return std::make_shared<TextCallbackStreamer>(m_tokenizer, callback);
+        },
+        [](const std::shared_ptr<StreamerBase>& ptr) {
+            return ptr;
+        },
+        [](std::monostate) {
+            return std::shared_ptr<StreamerBase>{nullptr};
+        },
+    }, streamer);
+    std::vector<int64_t> generated;
+    while (true) {  //(out_token != eos_token_id)
+        m_embedding.get_input_tensor().data<int64_t>()[0] = out_token;
+        m_embedding.infer();
+        const ov::Tensor& embed_prompt_tensor = m_embedding.get_output_tensor();
+        float* embed_data = embed_prompt_tensor.data<float>();
+        for (auto idx = 0; idx < embed_prompt_tensor.get_size(); idx++) {
+            embed_data[idx] = embed_data[idx] * m_vlm_config.scale_emb;
+        }
+
+        m_language.set_tensor("inputs_embeds", embed_prompt_tensor);
+        m_language.get_tensor("attention_mask").set_shape({ BATCH_SIZE, m_language.get_tensor("attention_mask").get_shape()[1] + 1 });
+        std::fill_n(m_language.get_tensor("attention_mask").data<int64_t>(), m_language.get_tensor("attention_mask").get_size(), 1);
+        m_language.get_tensor("position_ids").data<int64_t>()[0] = int64_t(m_language.get_tensor("attention_mask").get_size() - 2);
+
+        m_language.infer();
+
+        generated.push_back(out_token);
+        if (streamer_ptr && streamer_ptr->put(out_token)) {
+            break;
+        }
+        logits = m_language.get_tensor("logits").data<float>();
+
+        out_token = std::max_element(logits, logits + vocab_size) - logits;
+        if (out_token == eos_token_id) {
+            break;
+        }
+    }
+
+    if (streamer_ptr) {
+        streamer_ptr->end();
+    }
+
+    std::string decoded_results = m_tokenizer.decode(generated);
+    if (m_is_chat_conversation) {
+        // Tail of chat template is missing in KV cache.
+        // Find the tail to concatenate it with the next input prompt.
+        m_templated_chat_history.append(decoded_results);
+        m_history.push_back({{"role", "assistant"}, {"content", decoded_results}});
+    } else {
+        for (auto& variable : m_language.query_state()) {
+            variable.reset();
+        }
+        m_language.get_tensor("attention_mask").set_shape({1, 0});
+    }
+    return {{std::move(decoded_results)}};
+}
+
+DecodedResults VLMPipeline::generate(
+    const std::string& prompt,
+    const ov::AnyMap& config_map
+) {
+    auto image = config_map.find(ov::genai::image.name());
+    auto images = config_map.find(ov::genai::images.name());
+    OPENVINO_ASSERT(
+        config_map.end() == image || config_map.end() == images,
+        "Only one property can be set: image of images."
+    );
+    std::vector<ov::Tensor> rgbs;
+    if (config_map.end() != image) {
+        rgbs = {image->second.as<ov::Tensor>()};
+    } if (config_map.end() != images) {
+        rgbs = images->second.as<std::vector<ov::Tensor>>();
+    }
+    ov::genai::OptionalGenerationConfig config_arg = utils::get_config_from_map(config_map);
+    GenerationConfig config = (config_arg.has_value()) ? *config_arg : get_generation_config();
+    config.update_generation_config(config_map);
+    return generate(
+        prompt,
+        rgbs,
+        config,
+        utils::get_streamer_from_map(config_map)
+    );
+}
+
+void VLMPipeline::start_chat(const std::string& system_message) {
+    m_is_chat_conversation = true;
+    bool have_state = 0 != m_language.get_tensor("attention_mask").get_size();
+    if (have_state) {
+        // Resetting state may be slow.
+        for (ov::VariableState& variable : m_language.query_state()) {
+            variable.reset();
+        }
+        // Since if is already introduced, move all resetting here.
+        m_language.get_tensor("attention_mask").set_shape({1, 0});
+        m_history.clear();
+        m_templated_chat_history.clear();
+    }
+    if (system_message.empty()) {
+        return;
+    }
+    m_history = {{{"role", "system"}, {"content", system_message}}};
+    constexpr bool add_generation_prompt = false;
+    m_templated_chat_history = m_tokenizer.apply_chat_template(m_history, add_generation_prompt);
+}
+
+void VLMPipeline::set_chat_template(const std::string& new_template) {
+    m_tokenizer.set_chat_template(new_template);
+}
+
+GenerationConfig VLMPipeline::get_generation_config() const {
+    return m_generation_config;
+}
+
+void VLMPipeline::set_generation_config(const GenerationConfig& new_config) {
+    m_generation_config = new_config;
+}
+
+ov::Tensor VLMPipeline::get_inputs_embeds_llava(const std::string& prompt, const std::vector<ov::Tensor>& images) {
+    std::string image_token = "<image>"; // TODO Consider getting from vlm_config or json
+    std::string formatted_prompt = "USER: " + (images.empty() ? prompt : image_token + "\n" + prompt) + " ASSISTANT:";
+    ov::Tensor input_ids = m_tokenizer.encode(formatted_prompt).input_ids;
+    if (images.empty()) {
+        return process_prompt(m_embedding, input_ids, m_vlm_config.scale_emb);
+    } else {
+        OPENVINO_ASSERT(1 == images.size(), "Only a single image allowed");
+        EncodedImage encoded_image = m_vision_encoder.encode(images.at(0));
+        ov::Tensor image_embeds = encoded_image.resized_source;
+        
+        ov::Tensor text_embeds = process_prompt(m_embedding, input_ids, m_vlm_config.scale_emb);
+
+        int64_t image_token_index = 32000; // TODO Consider getting from m_vlm_config.image_token_index or config.json
+
+        return merge_text_and_image_embeddings_llava(input_ids, text_embeds, image_embeds, image_token_index);
+    }
+}
+
+ov::Tensor VLMPipeline::get_inputs_embeds_minicpm(const std::string& prompt, const std::vector<ov::Tensor>& images) {
     std::string images_prompt;
     std::vector<EncodedImage> embeds;
-    for (const ov::Tensor& rgb : rgbs) {
+    for (const ov::Tensor& rgb : images) {
         ov::Tensor reshaped = rgb;
         ov::Shape rgb_shape = rgb.get_shape();
         switch (rgb_shape.size()) {
@@ -545,287 +696,6 @@
                 }
             }
         }
->>>>>>> cfb6e02f
-    }
-
-    m_language.set_tensor("inputs_embeds", inputs_embeds);
-    size_t history_len = m_language.get_tensor("attention_mask").get_shape().at(1);
-    m_language.get_tensor("attention_mask").set_shape({1, history_len + inputs_embeds.get_shape()[1]});
-    std::fill_n(m_language.get_tensor("attention_mask").data<int64_t>(), m_language.get_tensor("attention_mask").get_size(), 1);
-    
-    m_language.get_tensor("position_ids").set_shape({1, inputs_embeds.get_shape().at(1)});
-    std::iota(m_language.get_tensor("position_ids").data<int64_t>(), m_language.get_tensor("position_ids").data<int64_t>() + m_language.get_tensor("position_ids").get_size(), history_len);
-    
-    m_language.get_tensor("beam_idx").set_shape({ BATCH_SIZE });
-    m_language.get_tensor("beam_idx").data<int32_t>()[0] = 0;
-
-    m_language.infer();
-
-    ov::Shape logits_shape = m_language.get_tensor("logits").get_shape();
-    auto attention_size = m_language.get_tensor("attention_mask").get_size();
-
-    int64_t sequence_len = m_language.get_tensor("logits").get_shape().at(1) - 1;
-    size_t vocab_size = m_language.get_tensor("logits").get_shape().back();
-    float* logits = m_language.get_tensor("logits").data<float>() + sequence_len * vocab_size;
-    int64_t out_token = std::max_element(logits, logits + vocab_size) - logits;
-
-    m_language.get_tensor("inputs_embeds").set_shape({BATCH_SIZE, 1, m_vlm_config.hidden_size});
-    m_language.get_tensor("position_ids").set_shape({ BATCH_SIZE, 1 });
-
-    m_embedding.get_input_tensor().set_shape({ 1, 1 });
-
-    int64_t eos_token_id = m_tokenizer.get_eos_token_id();
-    std::shared_ptr<StreamerBase> streamer_ptr = std::visit(overloaded{
-        [&m_tokenizer = m_tokenizer](
-            const std::function<bool(std::string)>& callback
-        ) -> std::shared_ptr<StreamerBase> {
-            return std::make_shared<TextCallbackStreamer>(m_tokenizer, callback);
-        },
-        [](const std::shared_ptr<StreamerBase>& ptr) {
-            return ptr;
-        },
-        [](std::monostate) {
-            return std::shared_ptr<StreamerBase>{nullptr};
-        },
-    }, streamer);
-    std::vector<int64_t> generated;
-    while (true) {  //(out_token != eos_token_id)
-        m_embedding.get_input_tensor().data<int64_t>()[0] = out_token;
-        m_embedding.infer();
-        const ov::Tensor& embed_prompt_tensor = m_embedding.get_output_tensor();
-        float* embed_data = embed_prompt_tensor.data<float>();
-        for (auto idx = 0; idx < embed_prompt_tensor.get_size(); idx++) {
-            embed_data[idx] = embed_data[idx] * m_vlm_config.scale_emb;
-        }
-
-        m_language.set_tensor("inputs_embeds", embed_prompt_tensor);
-        m_language.get_tensor("attention_mask").set_shape({ BATCH_SIZE, m_language.get_tensor("attention_mask").get_shape()[1] + 1 });
-        std::fill_n(m_language.get_tensor("attention_mask").data<int64_t>(), m_language.get_tensor("attention_mask").get_size(), 1);
-        m_language.get_tensor("position_ids").data<int64_t>()[0] = int64_t(m_language.get_tensor("attention_mask").get_size() - 2);
-
-        m_language.infer();
-
-        generated.push_back(out_token);
-        if (streamer_ptr && streamer_ptr->put(out_token)) {
-            break;
-        }
-        logits = m_language.get_tensor("logits").data<float>();
-
-        out_token = std::max_element(logits, logits + vocab_size) - logits;
-        if (out_token == eos_token_id) {
-            break;
-        }
-    }
-
-    if (streamer_ptr) {
-        streamer_ptr->end();
-    }
-
-    std::string decoded_results = m_tokenizer.decode(generated);
-    if (m_is_chat_conversation) {
-        // Tail of chat template is missing in KV cache.
-        // Find the tail to concatenate it with the next input prompt.
-        m_templated_chat_history.append(decoded_results);
-        m_history.push_back({{"role", "assistant"}, {"content", decoded_results}});
-    } else {
-        for (auto& variable : m_language.query_state()) {
-            variable.reset();
-        }
-        m_language.get_tensor("attention_mask").set_shape({1, 0});
-    }
-    return {{std::move(decoded_results)}};
-}
-
-DecodedResults VLMPipeline::generate(
-    const std::string& prompt,
-    const ov::AnyMap& config_map
-) {
-    auto image = config_map.find(ov::genai::image.name());
-    auto images = config_map.find(ov::genai::images.name());
-    OPENVINO_ASSERT(
-        config_map.end() == image || config_map.end() == images,
-        "Only one property can be set: image of images."
-    );
-    std::vector<ov::Tensor> rgbs;
-    if (config_map.end() != image) {
-        rgbs = {image->second.as<ov::Tensor>()};
-    } if (config_map.end() != images) {
-        rgbs = images->second.as<std::vector<ov::Tensor>>();
-    }
-    ov::genai::OptionalGenerationConfig config_arg = utils::get_config_from_map(config_map);
-    GenerationConfig config = (config_arg.has_value()) ? *config_arg : get_generation_config();
-    config.update_generation_config(config_map);
-    return generate(
-        prompt,
-        rgbs,
-        config,
-        utils::get_streamer_from_map(config_map)
-    );
-}
-
-void VLMPipeline::start_chat(const std::string& system_message) {
-    m_is_chat_conversation = true;
-    bool have_state = 0 != m_language.get_tensor("attention_mask").get_size();
-    if (have_state) {
-        // Resetting state may be slow.
-        for (ov::VariableState& variable : m_language.query_state()) {
-            variable.reset();
-        }
-        // Since if is already introduced, move all resetting here.
-        m_language.get_tensor("attention_mask").set_shape({1, 0});
-        m_history.clear();
-        m_templated_chat_history.clear();
-    }
-    if (system_message.empty()) {
-        return;
-    }
-    m_history = {{{"role", "system"}, {"content", system_message}}};
-    constexpr bool add_generation_prompt = false;
-    m_templated_chat_history = m_tokenizer.apply_chat_template(m_history, add_generation_prompt);
-}
-
-void VLMPipeline::set_chat_template(const std::string& new_template) {
-    m_tokenizer.set_chat_template(new_template);
-}
-
-GenerationConfig VLMPipeline::get_generation_config() const {
-    return m_generation_config;
-}
-
-void VLMPipeline::set_generation_config(const GenerationConfig& new_config) {
-    m_generation_config = new_config;
-}
-
-ov::Tensor VLMPipeline::get_inputs_embeds_llava(const std::string& prompt, const std::vector<ov::Tensor>& images) {
-    std::string image_token = "<image>"; // TODO Consider getting from vlm_config or json
-    std::string formatted_prompt = "USER: " + (images.empty() ? prompt : image_token + "\n" + prompt) + " ASSISTANT:";
-    ov::Tensor input_ids = m_tokenizer.encode(formatted_prompt).input_ids;
-    if (images.empty()) {
-        return process_prompt(m_embedding, input_ids, m_vlm_config.scale_emb);
-    } else {
-        OPENVINO_ASSERT(1 == images.size(), "Only a single image allowed");
-        EncodedImage encoded_image = m_vision_encoder.encode(images.at(0));
-        ov::Tensor image_embeds = encoded_image.resized_source;
-        
-        ov::Tensor text_embeds = process_prompt(m_embedding, input_ids, m_vlm_config.scale_emb);
-
-        int64_t image_token_index = 32000; // TODO Consider getting from m_vlm_config.image_token_index or config.json
-
-        return merge_text_and_image_embeddings_llava(input_ids, text_embeds, image_embeds, image_token_index);
-    }
-}
-
-ov::Tensor VLMPipeline::get_inputs_embeds_minicpm(const std::string& prompt, const std::vector<ov::Tensor>& images) {
-    std::string images_prompt;
-    EncodedImage embeds;
-    if (!images.empty()) {
-        OPENVINO_ASSERT(1 == images.size(), "TODO: Only a single image allowed");
-        embeds = m_vision_encoder.encode(images.at(0));
-        if (m_vlm_config.use_image_id) {
-            images_prompt = m_vlm_config.im_id_start + std::to_string(image_id) + m_vlm_config.im_id_end;
-            ++image_id;
-        }
-        std::string unk64;
-        for (size_t idx = 0; idx < m_vlm_config.query_num; ++idx) {
-            unk64 += m_vlm_config.unk;
-        }
-        images_prompt += m_vlm_config.im_start + unk64 + m_vlm_config.im_end;
-        if (embeds.slices) {
-            ov::Shape slices_shape = embeds.slices.get_shape();
-            for (size_t row_idx = 0; row_idx < slices_shape.at(0); ++row_idx) {
-                for (size_t col_idx = 0; col_idx < slices_shape.at(1); ++col_idx) {
-                    images_prompt += m_vlm_config.slice_start + unk64 + m_vlm_config.slice_end;
-                }
-                images_prompt += '\n';
-            }
-        }
-        if ('\n' != *(images_prompt.end() - 1)) {
-            // Image wasn't sliced, add \n to the end of image anyway.
-            // Strangely, \n isn't placed between </image><slice>.
-            images_prompt += '\n';
-        }
-    }
-    images_prompt += prompt;
-    std::string new_templated_chat_history;
-    if (m_is_chat_conversation) {
-        // KV cache in model already contains prompts and answers from previous iterations.
-        // So only new prompt wrapped into chat template to be sent into model. Tokenizer always returns
-        // token_ids = {<bos token>, ...<valuable tokens>}. So if tokenizer applies only to the new prompt,
-        // <bos token> will be inserted on every iteration.
-        // So actual pipeline calculates input_ids for whole chat history + for whole chat history without the new prompt
-        // and takes only the difference between them.
-        // The chat history cannot be saved as already encoded tokens because generate call doesn't return <eos> token, but
-        // KV cache contains it. So we have to add it manually or get it by tokenization all chat history.
-        m_history.push_back({{"role", "user"}, {"content", images_prompt}});
-        constexpr bool add_generation_prompt = true;
-        new_templated_chat_history = m_tokenizer.apply_chat_template(m_history, add_generation_prompt);
-    }
-    ov::Tensor special_tokens = m_tokenizer.encode(
-        m_vlm_config.im_start
-        + m_vlm_config.im_end
-        + m_vlm_config.slice_start
-        + m_vlm_config.slice_end
-    ).input_ids;
-    OPENVINO_ASSERT(
-        4 == special_tokens.get_shape().at(1),
-        "Every special token must be represented with a single int."
-    );
-    size_t im_start_id = special_tokens.data<int64_t>()[0];
-    size_t im_end_id = special_tokens.data<int64_t>()[1];
-    size_t slice_start_id = special_tokens.data<int64_t>()[2];
-    size_t slice_end_id = special_tokens.data<int64_t>()[3];
-    ov::Tensor input_ids = m_tokenizer.encode(new_templated_chat_history).input_ids;
-    m_embedding.set_input_tensor(input_ids);
-    m_embedding.infer();
-    ov::Tensor inputs_embeds = m_embedding.get_output_tensor();
-    OPENVINO_ASSERT(
-        m_vlm_config.hidden_size == inputs_embeds.get_shape().at(2),
-        "Unexpected embedding size"
-    );
-    if (!images.empty()) {
-        int64_t* ids = input_ids.data<int64_t>();
-        const ov::Tensor& resampled_source = resample(*this, embeds.resized_source, {embeds.resized_source_size});
-        float* emb = resampled_source.data<float>();
-        bool replacing = false;
-        for (size_t token_idx = 0; token_idx < inputs_embeds.get_shape().at(1); ++token_idx) {
-            if (im_start_id == ids[token_idx]) {
-                replacing = true;
-            }
-            if (replacing) {
-                std::copy_n(emb, resampled_source.get_size(), inputs_embeds.data<float>() + token_idx * m_vlm_config.hidden_size);
-                token_idx += resampled_source.get_shape().at(1);
-                replacing = false;
-                break;
-            }
-        }
-        if (embeds.slices) {
-            size_t token_idx = 0;
-            const ov::Shape& slices_shape = embeds.slices.get_shape();
-            const std::vector<HeightWidth>& sliced_sizes = embeds.slices_sizes;
-            for (size_t i = 0; i < slices_shape.at(0); ++i) {
-                for (size_t ja = 0; ja < slices_shape.at(1); ++ja) {
-                    size_t d2 = slices_shape.at(2);
-                    size_t d3 = slices_shape.at(3);
-                    ov::Tensor encoded_view{ov::element::f32, {1, d2, d3}, embeds.slices.data<float>() + (i * slices_shape.at(1) + ja) * d2 * d3};
-                    const ov::Tensor& vision_embed_tensor_i_j = resample(*this, encoded_view, {sliced_sizes.at(i * slices_shape.at(1) + ja)});
-                    for (; token_idx < inputs_embeds.get_shape().at(1); ++token_idx) {
-                        if (slice_start_id == ids[token_idx]) {
-                            replacing = true;
-                        }
-                        if (slice_end_id == ids[token_idx]) {
-                            replacing = false;
-                            break;
-                        }
-                        if (replacing) {
-                            std::copy_n(vision_embed_tensor_i_j.data<float>(), vision_embed_tensor_i_j.get_size(), inputs_embeds.data<float>() + token_idx * m_vlm_config.hidden_size);
-                            token_idx += vision_embed_tensor_i_j.get_shape().at(1);
-                            replacing = false;
-                            break;
-                        }
-                    }
-                }
-            }
-        }
     }
 
     return inputs_embeds;
