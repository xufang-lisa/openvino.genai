--- conflicted
+++ resolved
@@ -34,10 +34,8 @@
     size_t m_block_size;
     size_t m_num_decoder_layers;
     bool m_collect_attention_scores;
-<<<<<<< HEAD
     ManualTimer m_infer_timer = ManualTimer("pure generate inference");
     int m_infer_num = 0;
-=======
     bool m_is_use_per_layer_cache_control;
 
     bool m_is_use_rotation_inputs;
@@ -50,7 +48,6 @@
     // Output shape: [1, conversation length, hidden_size].
     EmbeddingsModel::Ptr m_embedding;
 
->>>>>>> 58c4a563
 public:
     /**
      * Constructs the ModelRunner.
