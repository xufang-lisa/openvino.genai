// Copyright (C) 2023-2025 Intel Corporation
// SPDX-License-Identifier: Apache-2.0

#pragma once

#include <vector>
#include <cstdlib>
#include <set>

#include <openvino/runtime/infer_request.hpp>

#include "visual_language/embedding_model.hpp"
#include "sequence_group.hpp"
#include "continuous_batching/scheduler.hpp"
#include "continuous_batching/timer.hpp"

#include "continuous_batching/attention_output.hpp"

namespace ov::genai {

inline std::string get_paged_attention_score_output_for_decoder_layer(size_t decoder_layer_id) {
    std::stringstream ss;
    ss << "scores." << decoder_layer_id;
    return ss.str();
}

/**
 * @brief Runs the LLM infer request, parsing the continuous batching scheduler output into proper inputs in terms of OV API (e.g. token input IDs,
 * KV cache block indices etc.) and returning the logit scores for the next token to be generated for each of the currently scheduled sequences.
 */
class ModelRunner {
    ov::InferRequest m_request;
    AttentionScoresForEachSubsequence m_last_attention_scores;
    size_t m_block_size;
    size_t m_num_decoder_layers;
    bool m_collect_attention_scores;
    bool m_is_use_per_layer_cache_control;
    bool m_is_use_rotation_inputs;
    std::vector<std::map<size_t, std::vector<size_t>>> m_rotated_block_logical_indices_per_sequence_for_each_layer;
    std::vector<ov::Tensor> m_cache_rotation_deltas_for_each_layer;
    ov::Tensor m_cache_rotation_trig_lut;

    bool m_is_aggregate_attention_scores;

    // A model to compute token embeddings.
    // Input shape: [N, conversation length].
    // Output shape: [1, conversation length, hidden_size].
    EmbeddingsModel::Ptr m_embedding;
    bool m_is_hidden_state_export_needed = false; // need to export hidden state after inference
    bool m_is_hidden_state_import_needed = false; // need to import hidden state from another model runner
    bool m_is_hidden_state_internal_needed = false; // need to use internal hidden state, e.g, eagle2
    std::map<std::pair<size_t, size_t>, std::pair<size_t, size_t>> m_sequence_hidden_state_mapping; // pre-requisite: main/draft have same seq group and running seq grouped id
    // a container which use sequence group id and request id as key to store hidden states
    std::map<size_t, ov::Tensor> m_initial_hidden_states; // shape: [N, seq_len, hidden_size]
public:
    /**
     * Constructs the ModelRunner.
     * @param request The ov::InferRequest for the LLM to be inferred in the continuous batching mode.
     * @param num_decoder_layers Number of decoder attention layers in the LLM corresponding to the request.
     * @param collect_attention_scores If true, then after each `forward` call the ModelRunner will collect and make
     * available the per-token attention scores for each decoder layer, so that these can be used in per-step cache
     * optimizations (such as cache eviction algorithm).
     * @param is_use_per_layer_cache_control If true, then the runner will pass cache control input tensors to the model
     * on a per-attention layer basis.
     * @param is_use_rotation_inputs If true, then the runner will pass cache rotation input tensors to the model
     * on a per-attention layer basis.
     * @param is_aggregate_attention_scores If true, then the runner will pass the input tensors containing per-sequence
     * score aggregation window sizes to the model as requested by the scheduler.
     * on a per-attention layer basis.
     */
    ModelRunner(ov::InferRequest request,
                size_t block_size,
                size_t num_decoder_layers = 1,
                bool collect_attention_scores = false,
                bool is_use_per_layer_cache_control = false,
                bool is_use_rotation_inputs = false,
                bool is_aggregate_attention_scores = false)
        : m_request(std::move(request)),
          m_block_size(block_size),
          m_num_decoder_layers(num_decoder_layers),
          m_collect_attention_scores(collect_attention_scores),
          m_is_use_per_layer_cache_control(is_use_per_layer_cache_control),
          m_is_use_rotation_inputs(is_use_rotation_inputs),
          m_rotated_block_logical_indices_per_sequence_for_each_layer(num_decoder_layers),
          m_is_aggregate_attention_scores(is_aggregate_attention_scores) {
        OPENVINO_ASSERT(m_num_decoder_layers != 0, "num_decoder_layers must be non-zero");
        _reset_cache_rotation_coefficients();
    }

    /**
     * @return The ov::InferRequest this ModelRunner is handling.
     */
    ov::InferRequest get_infer_request() {
        return m_request;
    }

    void set_hidden_state_export_needed(bool is_needed) {
        m_is_hidden_state_export_needed = is_needed;
    }

    void set_hidden_state_import_needed(bool is_needed) {
        m_is_hidden_state_import_needed = is_needed;
    }

    void set_hidden_state_internal_needed(bool is_needed) {
        m_is_hidden_state_internal_needed = is_needed;
    }

    void set_embedding_model(const EmbeddingsModel::Ptr& embedder) {
        m_embedding = embedder;
    }

    /**
     * @return A map of sequence IDs to vectors of ov::Tensor per-token attention scores. Each vector element is associated with its own
     * decoder layer, in order of their execution in the model. Each ov::Tensor has a shape of {N_k}, where N_k is the length of
     * a sequence with ID k processed during the previous `forward` call.
     */
    const AttentionScoresForEachSubsequence& get_last_attention_scores() const {
        return m_last_attention_scores;
    }


    void set_cache_rotation_trig_lut(ov::Tensor&& rotation_trig_lut) {
        m_cache_rotation_trig_lut = std::move(rotation_trig_lut);
    }

    void set_cache_rotation_data(std::vector<std::map<size_t, std::vector<size_t>>>&&
                                     rotated_logical_block_indices_per_sequence_for_each_layer,
                                 std::vector<ov::Tensor>&& rotation_deltas_for_each_layer) {
        m_rotated_block_logical_indices_per_sequence_for_each_layer =
            std::move(rotated_logical_block_indices_per_sequence_for_each_layer);
        m_cache_rotation_deltas_for_each_layer = std::move(rotation_deltas_for_each_layer);
    }

    ov::Tensor get_hidden_state(size_t request_id, size_t seq_grouped_id) const {
        if (m_hidden_states.get_size() == 0) {
            return ov::Tensor();
        }

        auto key = std::make_pair(request_id, seq_grouped_id);
        auto it = m_sequence_hidden_state_mapping.find(key);
        if (it == m_sequence_hidden_state_mapping.end()) {
            return ov::Tensor();
        }

        size_t start_idx = it->second.first;
        size_t length = it->second.second;

        auto shape = m_hidden_states.get_shape();
        if (shape.size() < 2) {
            return ov::Tensor();
        }

        size_t hidden_size = shape[shape.size() - 1];

        ov::Coordinate start_coord(shape.size(), 0);
        ov::Coordinate end_coord(shape.size(), 0);

        start_coord[0] = start_idx;
        end_coord[0] = start_idx + length;

        for (size_t i = 1; i < shape.size(); ++i) {
            start_coord[i] = 0;
            end_coord[i] = shape[i];
        }

        return ov::Tensor(m_hidden_states, start_coord, end_coord);
    }

    void set_initial_hidden_state(size_t request_id, const ov::Tensor& hidden_state) {
        // m_initial_hidden_states.clear();
        //auto key = std::make_pair(request_id, seq_grouped_id);
        m_initial_hidden_states[request_id] = hidden_state;
    }

    /**
     * Runs the forward inference call on the underlying LLM's ov::InferRequest, scheduling for inferencing tokens for given sequences
     * taking into account the supplied scheduler output struct.
     * @param sequence_groups A vector of pointers to sequence groups to be processed during this `forward` call
     * @param scheduler_output The scheduler output struct with information on the specifics of the token scheduling during this forward call
     * @return An ov::Tensor with next-token logit scores for each sequence processed during this `forward` call.
     */
    ov::Tensor forward(const std::vector<SequenceGroup::Ptr> & sequence_groups, const Scheduler::Output& scheduler_output) {
        m_sequence_hidden_state_mapping.clear();

        size_t num_sequence_groups = scheduler_output.m_scheduled_sequence_groups_ids.size();

        size_t batch_size_in_sequences = 0;
        size_t total_num_tokens = 0, total_num_blocks = 0;
        size_t max_context_len_val = 0;
        size_t hidden_size = 0;
        OPENVINO_ASSERT(sequence_groups.size() > 0);
        auto sequence_group_type = sequence_groups[0]->get_sequence_group_type();
        if (sequence_group_type == SequenceGroupType::EMBEDDINGS) {
            hidden_size = sequence_groups[0]->get_hidden_size();
        }

        // compute aggregated values
        for (size_t i = 0; i < num_sequence_groups; ++i) {
            size_t seq_group_id = scheduler_output.m_scheduled_sequence_groups_ids[i];
            SequenceGroup::CPtr sequence_group = sequence_groups[seq_group_id];
            size_t num_sequences = sequence_group->num_running_seqs();
            batch_size_in_sequences += num_sequences;
            total_num_tokens += sequence_group->get_num_scheduled_tokens() * num_sequences;
            total_num_blocks += sequence_group->get_num_blocks() * num_sequences;
            max_context_len_val = std::max(max_context_len_val, sequence_group->get_context_len());
        }

        ov::Tensor
            input_ids(ov::element::i64, {total_num_tokens}),
            inputs_embeds(ov::element::f32, {total_num_tokens, hidden_size}),
            position_ids(ov::element::i64, {total_num_tokens}),
            // PA specific parameters
            past_lens(ov::element::i32, {batch_size_in_sequences}),
            subsequence_begins(ov::element::i32, {batch_size_in_sequences + 1}),
            // block_indices are handled in a special fashion below
            block_indices_begins(ov::element::i32, {batch_size_in_sequences + 1}),
            max_context_len(ov::element::i32, {});
        ov::Tensor hidden_state_input;
        float* hidden_state_data = nullptr;
        if (m_is_hidden_state_import_needed || m_is_hidden_state_internal_needed) {
            if (hidden_size == 0) {
                for (const auto& entry : m_initial_hidden_states) {
                    const auto& stored_hidden_state = entry.second;
                    if (stored_hidden_state.get_size() > 0) {
                        auto shape = stored_hidden_state.get_shape();
                        if (shape.size() >= 2) {
                            hidden_size = shape[shape.size() - 1];
                            break;
                        }
                    }
                }
            }
            if (hidden_size > 0) {
                hidden_state_input = ov::Tensor(ov::element::f32, {total_num_tokens, 1, hidden_size});
                hidden_state_data = hidden_state_input.data<float>();
                std::memset(hidden_state_data, 0, total_num_tokens * hidden_size * sizeof(float));
            }
        }

        ov::Tensor score_aggregation_window(ov::element::i32, {batch_size_in_sequences});

        ov::Tensor generated_ids_embeds;
        float *generated_ids_embeds_data = nullptr;

        max_context_len.data<int32_t>()[0] = max_context_len_val;

        // get raw pointers to copy to
        float *inputs_embeds_data = nullptr;
        int64_t *input_ids_data = nullptr;

        if (sequence_group_type == SequenceGroupType::EMBEDDINGS) {
            inputs_embeds_data = inputs_embeds.data<float>();
        } else if (sequence_group_type == SequenceGroupType::TOKENS) {
            input_ids_data = input_ids.data<int64_t>();
        }

        int64_t
            * position_ids_data = position_ids.data<int64_t>();

        int32_t
            * past_lens_data = past_lens.data<int32_t>(),
            * subsequence_begins_data = subsequence_begins.data<int32_t>(),
            * block_indices_begins_data = block_indices_begins.data<int32_t>(),
            * score_aggregation_window_data = score_aggregation_window.data<int32_t>();

        // sub-sequence data starts with 0
        subsequence_begins_data[0] = 0;
        block_indices_begins_data[0] = 0;

        bool matmul_gathering_is_available = false;
        size_t gathering_current_index = 0;
        std::vector<int64_t> gather_indices_values;
        try {
            std::ignore = m_request.get_tensor("sampled_tokens_indices");
            matmul_gathering_is_available = true;
        } catch (const ov::Exception&) {}

<<<<<<< HEAD
        size_t current_token_idx = 0;
=======
        std::map<size_t, std::set<size_t>> seq_id_to_skipped_blocks_map;
>>>>>>> 187f4d43

        for (size_t i = 0; i < num_sequence_groups; ++i) {
            size_t seq_group_id = scheduler_output.m_scheduled_sequence_groups_ids[i];
            SequenceGroup::Ptr sequence_group = sequence_groups[seq_group_id];
            std::vector<Sequence::Ptr> running_sequences = sequence_group->get_running_sequences();
            size_t num_running_sequences = running_sequences.size();
            size_t num_scheduled_tokens = sequence_group->get_num_scheduled_tokens();
            size_t group_position_id = sequence_group->get_num_processed_tokens();
            size_t prompt_len = sequence_group->get_prompt_len();

            // Next variables are only for sliced matmul case
            size_t output_seq_len = 0;
            const bool echo_output = sequence_group->get_sampling_parameters().echo;
            const bool sampling_is_required = sequence_group->requires_sampling();
            const size_t tokens_to_sample_per_sequence = 1 + sequence_group->get_num_tokens_to_validate();

            for (size_t seq_idx = 0; seq_idx < num_running_sequences; ++seq_idx) {
                output_seq_len = 0;
                Sequence::CPtr sequence = running_sequences[seq_idx];
                if (m_is_hidden_state_export_needed) {
                    size_t start_token_idx = current_token_idx;
                    size_t sequence_length = num_scheduled_tokens;

                    auto key = std::make_pair(sequence_group->get_request_id(), sequence->get_grouped_id());
                    m_sequence_hidden_state_mapping[key] = std::make_pair(start_token_idx, sequence_length);
                }
                if (m_is_hidden_state_import_needed && hidden_state_data && hidden_size > 0) {
                    //auto key = std::make_pair(sequence_group->get_request_id(), sequence->get_grouped_id());
                    auto it = m_initial_hidden_states.find(sequence_group->get_request_id());

                    if (it != m_initial_hidden_states.end()) {
                        const auto& stored_hidden_state = it->second;

                        if (stored_hidden_state.get_size() > 0) {
                            auto stored_shape = stored_hidden_state.get_shape();

                            if (stored_shape.size() >= 2) {
                                size_t stored_seq_len = stored_shape[0];
                                size_t stored_hidden_size = stored_shape[stored_shape.size() - 1];

                                if (stored_hidden_size == hidden_size) {
                                    if (stored_seq_len == total_num_tokens) {
                                        hidden_state_input = stored_hidden_state;  // all tokens from eagle is accepted
                                    } else {
                                        size_t copy_length = std::min(stored_seq_len, num_scheduled_tokens);

                                        size_t source_start_idx =
                                            stored_seq_len >= copy_length ? stored_seq_len - copy_length : 0;

                                        const float* source_data = stored_hidden_state.data<float>();
                                        float* target_data = hidden_state_data + current_token_idx * hidden_size;

                                        for (size_t token_offset = 0; token_offset < copy_length; ++token_offset) {
                                            size_t source_offset = (source_start_idx + token_offset) * hidden_size;
                                            size_t target_offset = token_offset * hidden_size;

                                            std::copy_n(source_data + source_offset,
                                                        hidden_size,
                                                        target_data + target_offset);
                                        }
                                    }
                                }
                            }
                        }
                    }
                } else {
                    // fill hidden_state_data with m_hidden_states
                    if (hidden_state_data) {
                        std::memset(hidden_state_data + current_token_idx * hidden_size,
                                    0,
                                    num_scheduled_tokens * hidden_size * sizeof(float));
                        auto hidden_state = running_sequences[seq_idx]->get_hidden_state();
                        if (hidden_state.get_size() > 0) {
                            auto shape = hidden_state.get_shape();
                            if (shape.size() >= 2 && shape[shape.size() - 1] == hidden_size) {
                                size_t seq_len = shape[0];
                                size_t copy_length = std::min(seq_len, num_scheduled_tokens);
                                const float* source_data = hidden_state.data<float>();
                                float* target_data = hidden_state_data + current_token_idx * hidden_size;
                                for (size_t token_offset = 0; token_offset < copy_length; ++token_offset) {
                                    size_t source_offset = (seq_len - token_offset - 1) * hidden_size;
                                    size_t target_offset = token_offset * hidden_size;
                                    std::copy_n(source_data + source_offset, hidden_size, target_data + target_offset);
                                }
                            }
                        }
                    }
                }
                for (size_t token_id = 0, position_id = group_position_id; token_id < num_scheduled_tokens; ++token_id, ++position_id, ++gathering_current_index) {
                    // compute token for current sequence
                    if (sequence_group_type == SequenceGroupType::TOKENS) {
                        input_ids_data[token_id] = position_id < prompt_len ?
                            sequence_group->get_prompt_ids()[position_id] :
                            sequence->get_generated_ids()[position_id - prompt_len];
                    } else if (sequence_group_type == SequenceGroupType::EMBEDDINGS) {
                        const auto& generated_embeds = sequence->get_generated_ids_embeds();
                        const float* src = position_id < prompt_len ? sequence_group->get_input_embeds()[position_id].data() :  generated_embeds[position_id - prompt_len].data();
                        std::copy_n(src, hidden_size, inputs_embeds_data + token_id * hidden_size);
                    } else {
                        OPENVINO_THROW("Unknown model inputs type.");
                    }

                    position_ids_data[token_id] = position_id;

                    // Check if token gathering is required for the entire sequence group
                    if (matmul_gathering_is_available && (sampling_is_required || echo_output)) {
                        // Determine if the current token should be gathered
                        if (echo_output ||
                            // Skip gathering for prompt tokens
                            group_position_id + token_id >= prompt_len - 1 &&
                            // Gather only the last scheduled token or 1 + num_tokens_to_validate tokens for SD
                            // In SD, tokens_to_sample_per_sequence may exceed num_scheduled_tokens
                            token_id + tokens_to_sample_per_sequence >= num_scheduled_tokens) {
                            gather_indices_values.push_back(gathering_current_index);
                            output_seq_len++;
                        }
                    }
                }

                size_t num_blocks = sequence_group->get_num_logical_blocks();
                size_t expected_kv_cache_size = sequence_group->get_num_processed_tokens() - sequence_group->get_num_evicted_tokens();
                size_t num_past_blocks_to_ignore = 0;

                if (scheduler_output.m_apply_sparse_attention_mask) {
                    auto it = scheduler_output.m_sparse_attention_skipped_logical_blocks.find(sequence->get_id());
                    if (it != scheduler_output.m_sparse_attention_skipped_logical_blocks.end()) {
                        seq_id_to_skipped_blocks_map[sequence->get_id()] = it->second;
                        num_past_blocks_to_ignore = seq_id_to_skipped_blocks_map[sequence->get_id()].size();
                    }
                }

                OPENVINO_ASSERT(num_blocks >= num_past_blocks_to_ignore);
                size_t num_blocks_utilized = num_blocks - num_past_blocks_to_ignore;

                past_lens_data[0] = expected_kv_cache_size - num_past_blocks_to_ignore * m_block_size;

                subsequence_begins_data[1] = subsequence_begins_data[0] + num_scheduled_tokens;

                block_indices_begins_data[1] = block_indices_begins_data[0] + num_blocks_utilized;

                // apply strides to shift to a next sequence
                if (sequence_group_type == SequenceGroupType::TOKENS) {
                    input_ids_data += num_scheduled_tokens;
                } else if (sequence_group_type == SequenceGroupType::EMBEDDINGS) {
                    inputs_embeds_data += num_scheduled_tokens * hidden_size;
                }


                if (m_is_aggregate_attention_scores) {
                    size_t seq_id = sequence->get_id();
                    auto it = scheduler_output.m_score_aggregation_windows.find(seq_id);
                    if (it != scheduler_output.m_score_aggregation_windows.end()) {
                        *score_aggregation_window_data = it->second; // the prompt has reached the SnapKV window, either fully or partially
                    }
                    else {
                        // either the prompt has not reached the SnapKV window yet (in which case we will disregard the scores anyway),
                        // or the sequence is in the generation stage already
                        *score_aggregation_window_data = 1;
                    }
                }
                current_token_idx += num_scheduled_tokens;;
                position_ids_data += num_scheduled_tokens;
                past_lens_data += 1;
                subsequence_begins_data += 1;
                block_indices_begins_data += 1;
                score_aggregation_window_data += 1;
            }
            sequence_group->set_output_seq_len(matmul_gathering_is_available ? output_seq_len : num_scheduled_tokens);
        }

        if (sequence_group_type == SequenceGroupType::TOKENS) {
            m_request.set_tensor("input_ids", input_ids);
        }
        else if (sequence_group_type == SequenceGroupType::EMBEDDINGS) {
            m_request.set_tensor("inputs_embeds", inputs_embeds);
        }
        if (hidden_state_input && hidden_state_input.get_size() > 0) {
            try {
                m_request.set_tensor("target_hidden_state_input", hidden_state_input);
            } catch (const ov::Exception& e) {
            }
        }
        // typical LLM parameters
        m_request.set_tensor("position_ids", position_ids);

        // PA specific parameters
        m_request.set_tensor("past_lens", past_lens);
        m_request.set_tensor("subsequence_begins", subsequence_begins);

        _set_block_indices(sequence_groups, scheduler_output, total_num_blocks, seq_id_to_skipped_blocks_map);
        m_request.set_tensor("block_indices_begins", block_indices_begins);
        m_request.set_tensor("max_context_len", max_context_len);

        if (m_is_use_rotation_inputs) {
            m_request.set_tensor("rotation_trig_lut", m_cache_rotation_trig_lut);
            _set_cache_rotation_coefficients(sequence_groups, scheduler_output);
        }

        if (matmul_gathering_is_available) {
            ov::Tensor gather_indices(ov::element::i64, {gather_indices_values.size()});
            std::memcpy(gather_indices.data(), gather_indices_values.data(), gather_indices_values.size() * sizeof(int64_t));
            m_request.set_tensor("sampled_tokens_indices", gather_indices);
        }

        if (m_is_aggregate_attention_scores) {
            m_request.set_tensor("score_aggregation_window", score_aggregation_window);
        }

        {
            static ManualTimer timer("pure generate inference");
            timer.start();
            m_request.infer();
            timer.end();
        }

        if (m_collect_attention_scores) {
            _collect_attention_scores(sequence_groups, scheduler_output);
        }
        _reset_cache_rotation_coefficients();
        if (m_is_hidden_state_export_needed) {
            try {
                m_hidden_states = m_request.get_tensor("last_hidden_state");
                for (size_t i = 0; i < num_sequence_groups; ++i) {
                    size_t seq_group_id = scheduler_output.m_scheduled_sequence_groups_ids[i];
                    SequenceGroup::Ptr sequence_group = sequence_groups[seq_group_id];
                    std::vector<Sequence::Ptr> running_sequences = sequence_group->get_running_sequences();
                    for (size_t seq_idx = 0; seq_idx < running_sequences.size(); ++seq_idx) {
                        Sequence::Ptr sequence = running_sequences[seq_idx];
                        sequence->update_hidden_state(
                            get_hidden_state(sequence_group->get_request_id(), sequence->get_grouped_id()));
                    }
                }
            } catch (const ov::Exception&) {
                m_hidden_states = ov::Tensor();
            }
        }

        // return logits
        return m_request.get_tensor("logits");
    }

    void append_embeddings(const std::vector<SequenceGroup::Ptr> & sequence_groups, const Scheduler::Output& scheduler_output) {
        size_t num_sequence_groups = scheduler_output.m_scheduled_sequence_groups_ids.size();
        size_t num_generated_ids_without_embeddings = 0;
        OPENVINO_ASSERT(sequence_groups.size() > 0);

        // compute aggregated values
        for (size_t i = 0; i < num_sequence_groups; ++i) {
            size_t seq_group_id = scheduler_output.m_scheduled_sequence_groups_ids[i];
            SequenceGroup::CPtr sequence_group = sequence_groups[seq_group_id];
            size_t num_sequences = sequence_group->num_running_seqs();
            OPENVINO_ASSERT(sequence_group->get_sequence_group_type() == SequenceGroupType::EMBEDDINGS);
            for (auto seq: sequence_group->get_running_sequences()) {
                num_generated_ids_without_embeddings += seq->get_generated_len() - seq->get_generated_ids_embeds().size();
            }
        }
        size_t hidden_size = sequence_groups[0]->get_hidden_size();

        ov::Tensor generated_ids_embeds;
        float *generated_ids_embeds_data = nullptr;

        ov::Tensor generated_ids = ov::Tensor(ov::element::i64, {1, num_generated_ids_without_embeddings});
        int64_t *generated_ids_data = generated_ids.data<int64_t>();
        size_t pos = 0;
        for (size_t i = 0; i < num_sequence_groups; ++i) {
            size_t seq_group_id = scheduler_output.m_scheduled_sequence_groups_ids[i];
            SequenceGroup::CPtr sequence_group = sequence_groups[seq_group_id];
            for (auto seq: sequence_group->get_running_sequences()) {
                const auto& generated_ids = seq->get_generated_ids();
                for (size_t token_idx = seq->get_generated_ids_embeds().size(); token_idx < generated_ids.size(); token_idx++) {
                    generated_ids_data[pos] = generated_ids[token_idx];
                    pos++;
                }
            }
        }
        if (pos > 0) {
            CircularBufferQueueElementGuard<EmbeddingsRequest> embeddings_request_guard(m_embedding->get_request_queue().get());
            EmbeddingsRequest& req = embeddings_request_guard.get();
            generated_ids_embeds = m_embedding->infer(req, generated_ids);
            generated_ids_embeds_data = generated_ids_embeds.data<float>();
            size_t embeds_pos = 0;
            for (size_t i = 0; i < num_sequence_groups; ++i) {
                size_t seq_group_id = scheduler_output.m_scheduled_sequence_groups_ids[i];
                SequenceGroup::Ptr sequence_group = sequence_groups[seq_group_id];
                for (auto seq: sequence_group->get_running_sequences()) {
                    auto generated_ids = seq->get_generated_ids();
                    size_t new_embeds_count = seq->get_generated_len() - seq->get_generated_ids_embeds().size();
                    ov::Coordinate start{0, embeds_pos, 0};
                    ov::Coordinate end{1, embeds_pos + new_embeds_count, hidden_size};
                    ov::Tensor embedding(generated_ids_embeds, start, end);
                    seq->append_generated_ids_embeds(embedding);
                    embeds_pos += new_embeds_count;
                }
            }
        }
    }

private:
<<<<<<< HEAD
    ov::Tensor m_hidden_states;

=======
    // Fills indices for sequences in the order defined by scheduler_output
>>>>>>> 187f4d43
    void _fill_indices_from_block_tables(
        const std::vector<std::string>& dst_tensor_names,
        const std::vector<SequenceGroup::Ptr>& sequence_groups,
        const Scheduler::Output& scheduler_output,
        const std::vector<std::map<size_t, std::vector<size_t>>>& seq_id_to_select_logical_idx_maps) {
        OPENVINO_ASSERT(seq_id_to_select_logical_idx_maps.size() == dst_tensor_names.size() ||
                        (dst_tensor_names.size() == 1 && !m_is_use_per_layer_cache_control) ||
                        seq_id_to_select_logical_idx_maps.empty());
        bool is_fill_all = seq_id_to_select_logical_idx_maps.empty();
        size_t num_sequence_groups = scheduler_output.m_scheduled_sequence_groups_ids.size();
        std::vector<size_t> filled_blocks_per_layer(dst_tensor_names.size(), 0);


        for (size_t layer_idx = 0; layer_idx < dst_tensor_names.size(); layer_idx++) {
            auto input_tensor = m_request.get_tensor(dst_tensor_names[layer_idx]);
            auto block_indices_data = input_tensor.data<int32_t>();
            for (size_t i = 0; i < num_sequence_groups; ++i) {
                size_t seq_group_id = scheduler_output.m_scheduled_sequence_groups_ids[i];
                SequenceGroup::CPtr sequence_group = sequence_groups[seq_group_id];
                std::vector<Sequence::CPtr> running_sequences = sequence_group->get_running_sequences();
                size_t num_running_sequences = running_sequences.size();

                for (size_t i = 0; i < num_running_sequences; ++i) {
                    Sequence::CPtr sequence = running_sequences[i];
                    size_t seq_id = sequence->get_id();

                    const auto& kv_blocks = scheduler_output.m_block_tables.at(seq_id);

                    if (is_fill_all) {
                        size_t num_blocks = sequence_group->get_num_logical_blocks();
                        for (size_t block_id = 0; block_id < num_blocks; ++block_id) {
                            // In case no cache eviction is requested, all per-layer block tables are expected to be
                            // identical at all times
                            block_indices_data[block_id] = kv_blocks[layer_idx][block_id]->get_index();
                        }
                        block_indices_data += num_blocks;
                        filled_blocks_per_layer[layer_idx] += num_blocks;
                    } else {
                        auto seq_id_to_select_logical_idx_map = seq_id_to_select_logical_idx_maps[layer_idx];
                        if (seq_id_to_select_logical_idx_map.find(seq_id) == seq_id_to_select_logical_idx_map.end()) {
                            continue;  // sequence not being present in layer-specific map means it should be skipped entirely
                        }

                        const auto& select_logical_idxs = seq_id_to_select_logical_idx_maps[layer_idx].at(seq_id);
                        const auto& block_table = kv_blocks[layer_idx];
                        size_t block_table_size = block_table.size();
                        for (size_t block_id = 0; block_id < select_logical_idxs.size(); ++block_id) {
                            size_t logical_block_idx = select_logical_idxs[block_id];
                            OPENVINO_ASSERT(logical_block_idx < block_table_size);
                            block_indices_data[block_id] = block_table[logical_block_idx]->get_index();
                        }
                        block_indices_data += select_logical_idxs.size();
                        filled_blocks_per_layer[layer_idx] += select_logical_idxs.size();
                    }
                }
            }
        }
        for (size_t layer_idx = 0; layer_idx < dst_tensor_names.size(); layer_idx++) {
            const auto& target_tensor_name = dst_tensor_names[layer_idx];
            size_t tensor_size = m_request.get_tensor(target_tensor_name).get_size();
            size_t last_filled_element_idx = filled_blocks_per_layer[layer_idx];
            OPENVINO_ASSERT(tensor_size == last_filled_element_idx, "did not fill tensor ", target_tensor_name, " completely, tensor size in elements ", tensor_size, ", last filled idx ", last_filled_element_idx);
        }
    }

    // Fills indices for sequences in the order defined by seq_id_to_select_logical_idx_maps
    // (i.e. ascending for an ordered map)
    void _fill_select_indices_from_block_tables(
        const std::vector<std::string>& dst_tensor_names,
        const Scheduler::Output& scheduler_output,
        const std::vector<std::map<size_t, std::vector<size_t>>>& seq_id_to_select_logical_idx_maps) {
        OPENVINO_ASSERT(seq_id_to_select_logical_idx_maps.size() == dst_tensor_names.size() ||
                        (dst_tensor_names.size() == 1 && !m_is_use_per_layer_cache_control) ||
                        seq_id_to_select_logical_idx_maps.empty());
        std::vector<size_t> filled_blocks_per_layer(dst_tensor_names.size(), 0);

        for (size_t layer_idx = 0; layer_idx < dst_tensor_names.size(); layer_idx++) {
            auto input_tensor = m_request.get_tensor(dst_tensor_names[layer_idx]);
            auto block_indices_data = input_tensor.data<int32_t>();
            for (const auto& kv : seq_id_to_select_logical_idx_maps[layer_idx]) {
                size_t seq_id = kv.first;
                const auto& select_logical_idxs = kv.second;

                const auto& kv_blocks = scheduler_output.m_block_tables.at(seq_id);
                const auto& block_table = kv_blocks[layer_idx];
                size_t block_table_size = block_table.size();
                for (size_t block_id = 0; block_id < select_logical_idxs.size(); ++block_id) {
                    size_t logical_block_idx = select_logical_idxs[block_id];
                    OPENVINO_ASSERT(logical_block_idx < block_table_size);
                    block_indices_data[block_id] = block_table[logical_block_idx]->get_index();
                }
                block_indices_data += select_logical_idxs.size();
                filled_blocks_per_layer[layer_idx] += select_logical_idxs.size();
            }
        }
        for (size_t layer_idx = 0; layer_idx < dst_tensor_names.size(); layer_idx++) {
            const auto& target_tensor_name = dst_tensor_names[layer_idx];
            size_t tensor_size = m_request.get_tensor(target_tensor_name).get_size();
            size_t last_filled_element_idx = filled_blocks_per_layer[layer_idx];
            OPENVINO_ASSERT(tensor_size == last_filled_element_idx, "did not fill tensor ", target_tensor_name, " completely, tensor size in elements ", tensor_size, ", last filled idx ", last_filled_element_idx);
        }
    }

    void _set_block_indices(const std::vector<SequenceGroup::Ptr>& sequence_groups,
                            const Scheduler::Output& scheduler_output,
                            size_t total_num_blocks,
                            const std::map<size_t, std::set<size_t>>& seq_id_to_skipped_blocks_map) {
        std::vector<std::string> tensor_names = {"block_indices"};

        size_t num_layers = 1;
        if (m_is_use_per_layer_cache_control) {
            num_layers = m_num_decoder_layers;
            tensor_names.resize(m_num_decoder_layers);
            for (size_t i = 0; i < tensor_names.size(); i++) {
                tensor_names[i] = std::string("block_indices.") + std::to_string(i);
            }
        }


        std::vector<size_t> num_blocks_per_layer(num_layers);

        std::vector<std::map<size_t, std::vector<size_t>>> seq_id_to_select_logical_idx_map(m_num_decoder_layers);
        size_t num_sequence_groups = scheduler_output.m_scheduled_sequence_groups_ids.size();
        for (size_t layer_idx = 0; layer_idx < num_layers; layer_idx++) {
            for (size_t i = 0; i < num_sequence_groups; ++i) {
                size_t seq_group_id = scheduler_output.m_scheduled_sequence_groups_ids[i];
                SequenceGroup::CPtr sequence_group = sequence_groups[seq_group_id];
                std::vector<Sequence::CPtr> running_sequences = sequence_group->get_running_sequences();
                size_t num_running_sequences = running_sequences.size();
                for (size_t k = 0; k < num_running_sequences; ++k) {
                    Sequence::CPtr sequence = running_sequences[k];
                    size_t num_blocks = sequence_group->get_num_logical_blocks();
                    size_t seq_id = sequence->get_id();
                    std::vector<size_t> remaining_logical_block_ids;
                    if (seq_id_to_skipped_blocks_map.find(seq_id) != seq_id_to_skipped_blocks_map.end()) {
                        const auto& skip_set = seq_id_to_skipped_blocks_map.at(seq_id);
                        OPENVINO_ASSERT(num_blocks >= skip_set.size());
                        remaining_logical_block_ids.reserve(num_blocks - skip_set.size());
                        for (size_t j = 0; j < num_blocks; j++) {
                            if (skip_set.find(j) == skip_set.end()) {
                                remaining_logical_block_ids.push_back(j);
                            }
                        }
                        seq_id_to_select_logical_idx_map[layer_idx][seq_id] = remaining_logical_block_ids;
                        num_blocks_per_layer[layer_idx] += remaining_logical_block_ids.size();
                    }
                    else
                    {
                        auto& vec = seq_id_to_select_logical_idx_map[layer_idx][seq_id];
                        vec.resize(num_blocks);
                        std::iota(vec.begin(), vec.end(), 0);
                        num_blocks_per_layer[layer_idx] += num_blocks;
                    }
                }

            }
        }

        for (size_t i = 0; i < num_layers; i++) {
            m_request.get_tensor(tensor_names[i]).set_shape({num_blocks_per_layer[i]});
        }

        _fill_indices_from_block_tables(tensor_names, sequence_groups, scheduler_output, seq_id_to_select_logical_idx_map);
    }

    void _set_cache_rotation_coefficients(const std::vector<SequenceGroup::Ptr>& sequence_groups,
                                          const Scheduler::Output& scheduler_output) {
        std::vector<std::string> rotation_indices_tensor_names(m_num_decoder_layers);
        for (size_t i = 0; i < m_num_decoder_layers; i++) {
            auto tensor_name = std::string("rotated_block_indices.") + std::to_string(i);
            rotation_indices_tensor_names[i] = tensor_name;
            size_t num_indices = 0;
            for (const auto& entry : m_rotated_block_logical_indices_per_sequence_for_each_layer[i]) {
                num_indices += entry.second.size();
            }
            auto rotated_block_indices_tensor = m_request.get_tensor(tensor_name);
            rotated_block_indices_tensor.set_shape({num_indices});
        }

        for (size_t i = 0; i < m_num_decoder_layers; i++) {
            auto tensor_name = std::string("rotation_deltas.") + std::to_string(i);
            m_request.set_tensor(tensor_name, m_cache_rotation_deltas_for_each_layer[i]);
        }


        // NB: the order of per-sequence index filling in the function below must be the same
        // as the order of `seq_id`s in which the "rotation_coefficients.N" inputs are filled
        // (i.e. ascending by seq_id values)
        _fill_select_indices_from_block_tables(rotation_indices_tensor_names,
                                               scheduler_output,
                                               m_rotated_block_logical_indices_per_sequence_for_each_layer);
    }

    void _reset_cache_rotation_coefficients() {
        m_cache_rotation_deltas_for_each_layer.clear();
        for (size_t i = 0; i < m_num_decoder_layers; i++) {
            m_cache_rotation_deltas_for_each_layer.push_back(ov::Tensor());
        }
    }

    void _collect_attention_scores(const std::vector<SequenceGroup::Ptr> & sequence_groups, const Scheduler::Output& scheduler_output) {
        m_last_attention_scores.clear();
        size_t num_sequence_groups = scheduler_output.m_scheduled_sequence_groups_ids.size();
        using IndexSpan = std::pair<size_t, size_t>;
        std::list<std::pair<size_t, IndexSpan>> running_sequence_group_ids_and_kvcache_spans;
        size_t offset = 0;
        for (size_t i = 0; i < num_sequence_groups; ++i) { size_t seq_group_id = scheduler_output.m_scheduled_sequence_groups_ids[i]; SequenceGroup::CPtr sequence_group = sequence_groups[seq_group_id]; std::vector<Sequence::CPtr> running_sequences = sequence_group->get_running_sequences();

            for (size_t seq_idx = 0; seq_idx < running_sequences.size(); ++seq_idx) {
                Sequence::CPtr sequence = running_sequences[seq_idx];
                size_t global_sequence_id = sequence->get_id();
                size_t subsequence_length = sequence_group->get_context_len() - sequence_group->get_num_evicted_tokens();
                if (scheduler_output.m_apply_sparse_attention_mask) {
                    size_t num_past_blocks_to_discard = 0;
                    const auto& skip_map = scheduler_output.m_sparse_attention_skipped_logical_blocks;
                    auto it = skip_map.find(global_sequence_id);
                    if (it != skip_map.end()) {
                        num_past_blocks_to_discard = it->second.size();
                    }
                    subsequence_length -= num_past_blocks_to_discard * m_block_size;
                }

                IndexSpan span = {offset, offset + subsequence_length};
                offset += subsequence_length;


                bool is_prefill_finished = sequence_group->can_generate_tokens();
                bool has_snapkv_scores = (scheduler_output.m_score_aggregation_windows.find(global_sequence_id) != scheduler_output.m_score_aggregation_windows.end());
                if (is_prefill_finished || (!is_prefill_finished && has_snapkv_scores)) {
                    // During prompt phase, will only collect the scores for sequences that have been processed up to their SnapKV window size
                    // (this may happen across multiple scheduling iterations - assuming here that the code using the collected scores does simple aggregation
                    // such as addition and therefore does not need to know which part of the SnapKV window a given score vector belongs to).
                    //
                    // During generation phase, the scores may be either SnapKV-aggregated (if the phase included the very last part of the prompt) or
                    // not (regular non-aggregated single-token-position scores for the newly generated token), but this should also not matter to the simple aggregation
                    // code.
                    running_sequence_group_ids_and_kvcache_spans.emplace_back(global_sequence_id, span);
                }
            }
        }

        for (const auto& seq_id_and_score_span : running_sequence_group_ids_and_kvcache_spans) {
            auto attention_scores_across_decoder_layers_for_current_sequence = AttentionScoresForEachDecoderLayer(m_num_decoder_layers);
            size_t global_sequence_id = seq_id_and_score_span.first;
            IndexSpan span = seq_id_and_score_span.second;
            for (size_t decoder_layer_id = 0; decoder_layer_id < m_num_decoder_layers; decoder_layer_id++) {
                auto attention_score = m_request.get_tensor(get_paged_attention_score_output_for_decoder_layer(decoder_layer_id));
                auto scores_for_cache_of_current_sequence_group = ov::Tensor(attention_score, ov::Coordinate{span.first}, ov::Coordinate{span.second});
                auto copied_tensor = ov::Tensor(scores_for_cache_of_current_sequence_group.get_element_type(), ov::Shape{span.second - span.first});
                scores_for_cache_of_current_sequence_group.copy_to(copied_tensor);
                attention_scores_across_decoder_layers_for_current_sequence[decoder_layer_id] = scores_for_cache_of_current_sequence_group;
            }
            m_last_attention_scores[global_sequence_id] = attention_scores_across_decoder_layers_for_current_sequence;
        }
    }
};
}<|MERGE_RESOLUTION|>--- conflicted
+++ resolved
@@ -276,11 +276,8 @@
             matmul_gathering_is_available = true;
         } catch (const ov::Exception&) {}
 
-<<<<<<< HEAD
         size_t current_token_idx = 0;
-=======
         std::map<size_t, std::set<size_t>> seq_id_to_skipped_blocks_map;
->>>>>>> 187f4d43
 
         for (size_t i = 0; i < num_sequence_groups; ++i) {
             size_t seq_group_id = scheduler_output.m_scheduled_sequence_groups_ids[i];
@@ -579,12 +576,9 @@
     }
 
 private:
-<<<<<<< HEAD
     ov::Tensor m_hidden_states;
 
-=======
     // Fills indices for sequences in the order defined by scheduler_output
->>>>>>> 187f4d43
     void _fill_indices_from_block_tables(
         const std::vector<std::string>& dst_tensor_names,
         const std::vector<SequenceGroup::Ptr>& sequence_groups,
