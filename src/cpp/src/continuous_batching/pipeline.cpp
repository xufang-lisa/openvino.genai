--- conflicted
+++ resolved
@@ -76,15 +76,11 @@
     if (is_prompt_lookup_enabled) {
         OPENVINO_ASSERT(draft_model_desr.model == nullptr, "Speculative decoding and prompt lookup decoding are mutually exclusive");
         OPENVINO_ASSERT(embedder == nullptr, "Prompt lookup decoding is not supported for models with embeddings");
-<<<<<<< HEAD
-        m_impl = std::make_shared<PromptLookupImpl>(model, tokenizer, scheduler_config, device, properties_without_draft_model, generation_config);
+        m_impl = std::make_shared<PromptLookupImpl>(model, tokenizer, scheduler_config, device, properties_without_draft_model_without_gguf, generation_config);
     } else if (draft_model_desr.model != nullptr && eagle_mode) {
         OPENVINO_ASSERT(embedder == nullptr, "Speculative decoding is not supported for models with embeddings");
         auto main_model_descr = ov::genai::ModelDesc(model, tokenizer, device, properties_without_draft_model, scheduler_config, generation_config);
         m_impl = std::make_shared<EagleDecodingImpl>(main_model_descr, draft_model_desr);
-=======
-        m_impl = std::make_shared<PromptLookupImpl>(model, tokenizer, scheduler_config, device, properties_without_draft_model_without_gguf, generation_config);
->>>>>>> 187f4d43
     } else if (draft_model_desr.model != nullptr) {
         OPENVINO_ASSERT(embedder == nullptr, "Speculative decoding is not supported for models with embeddings");
         auto main_model_descr = ov::genai::ModelDesc(model, tokenizer, device, properties_without_draft_model_without_gguf, scheduler_config, generation_config);
@@ -123,15 +119,11 @@
     if (is_prompt_lookup_enabled) {
         OPENVINO_ASSERT(draft_model_desr.model == nullptr, "Speculative decoding and prompt lookup decoding are mutually exclusive");
         OPENVINO_ASSERT(embedder == nullptr, "Prompt lookup decoding is not supported for models with embeddings");
-<<<<<<< HEAD
-        m_impl = std::make_shared<PromptLookupImpl>(model, tokenizer, scheduler_config, device, properties_without_draft_model, generation_config);
+        m_impl = std::make_shared<PromptLookupImpl>(model, tokenizer, scheduler_config, device, properties_without_draft_model_without_gguf, generation_config);
     } else if (draft_model_desr.model != nullptr && eagle_mode) {
         OPENVINO_ASSERT(embedder == nullptr, "Speculative decoding is not supported for models with embeddings");
         auto main_model_descr = ov::genai::ModelDesc(model, tokenizer, device, properties_without_draft_model, scheduler_config, generation_config);
         m_impl = std::make_shared<EagleDecodingImpl>(main_model_descr, draft_model_desr);
-=======
-        m_impl = std::make_shared<PromptLookupImpl>(model, tokenizer, scheduler_config, device, properties_without_draft_model_without_gguf, generation_config);
->>>>>>> 187f4d43
     } else if (draft_model_desr.model != nullptr) {
         OPENVINO_ASSERT(embedder == nullptr, "Speculative decoding is not supported for models with embeddings");
         auto main_model_descr = ov::genai::ModelDesc(model, tokenizer, device, properties_without_draft_model_without_gguf, scheduler_config, generation_config);
