--- conflicted
+++ resolved
@@ -95,20 +95,6 @@
     m_generated_len.insert({ request_id, generated_len });
 }
 
-<<<<<<< HEAD
-void SpeculativeDecodingMetrics::reset() {
-    draft_duration = 0;
-    main_duration = 0;
-    total_duration = 0;
-    draft_infer_duration = 0;
-    main_infer_duration = 0;
-    first_token_duration = 0;
-    draft_infer_for_first_token = 0;
-    main_infer_for_first_token = 0;
-    m_acceptance_rate.clear();
-    m_draft_accepted_tokens.clear();
-    m_generated_len.clear();
-=======
 size_t SpeculativeDecodingMetrics::get_generated_len(int64_t request_id) {
     return m_generated_len.at(request_id);
 }
@@ -142,6 +128,13 @@
     std::cout << "Draft model duration, %: " << get_draft_duration_percentage() << std::endl;
     std::cout << "Main model duration, %: " << get_main_duration_percentage() << std::endl;
     std::cout << "AVG acceptance rate, %: " << get_avg_acceptance_rate(-1) << std::endl;
+    std::cout << "Draft model inference duration, s: " << draft_infer_duration << " number:" << draft_infer_num
+              << std::endl;
+    std::cout << "Main model inference duration, s: " << main_infer_duration << " number:" << main_infer_num
+              << std::endl;
+    std::cout << "First token duration, s:" << first_token_duration << std::endl;
+    std::cout << "First token inference duration, draft:" << draft_infer_for_first_token
+              << " main:" << main_infer_for_first_token << std::endl;
     std::cout << "=============================== " << std::endl;
     if (is_printing_per_request) {
         for (const auto& i : get_requests_id()) {
@@ -166,7 +159,13 @@
     draft_duration = 0;
     main_duration = 0;
     total_duration = 0;
->>>>>>> 9bcadf7f
+    draft_infer_duration = 0;
+    main_infer_duration = 0;
+    first_token_duration = 0;
+    draft_infer_for_first_token = 0;
+    main_infer_for_first_token = 0;
+    draft_infer_num = 0;
+    main_infer_num = 0;
 }
 
 }