--- conflicted
+++ resolved
@@ -122,15 +122,9 @@
         total_duration = draft_duration + main_duration;
     }
     std::cout << "\n=============================== " << std::endl;
-<<<<<<< HEAD
-    std::cout << "Total duration, s: " << total_duration << std::endl;
-    std::cout << "Draft model duration, s: " << draft_duration << std::endl;
-    std::cout << "Main model duration, s: " << main_duration << std::endl;
-=======
     std::cout << "Total duration, sec: " << total_duration << std::endl;
     std::cout << "Draft model duration, sec: " << draft_duration << std::endl;
     std::cout << "Main model duration, sec: " << main_duration << std::endl;
->>>>>>> 58c4a563
     std::cout << "Draft model duration, %: " << get_draft_duration_percentage() << std::endl;
     std::cout << "Main model duration, %: " << get_main_duration_percentage() << std::endl;
     std::cout << "AVG acceptance rate, %: " << get_avg_acceptance_rate(-1) << std::endl;
