// Copyright (C) 2023-2025 Intel Corporation
// SPDX-License-Identifier: Apache-2.0

#include <thread>

#include "openvino/genai/text_streamer.hpp"
#include "speculative_decoding_impl.hpp"
#include "paged_attention_transformations.hpp"
#include "utils.hpp"


namespace ov::genai {
template<class... Ts> struct overloaded : Ts... {using Ts::operator()...;};
template<class... Ts> overloaded(Ts...) -> overloaded<Ts...>;

bool are_tokenizers_equal(Tokenizer& lhs, Tokenizer& rhs) {
    std::string test_string = "Could you please tell me something about OpenVINO.GenAI?";
    ov::Tensor encoded_string_lhs = lhs.encode(test_string).input_ids,
               encoded_string_rhs = rhs.encode(test_string).input_ids;
    
    ov::Shape shape_lhs = encoded_string_lhs.get_shape(),
              shape_rhs = encoded_string_rhs.get_shape();

    return shape_lhs == shape_rhs && lhs.get_eos_token_id() == rhs.get_eos_token_id() &&
           lhs.get_bos_token_id() == rhs.get_bos_token_id() && lhs.get_pad_token_id() == rhs.get_pad_token_id();
}

ContinuousBatchingPipeline::SpeculativeDecodingImpl::SpeculativeDecodingImpl(const ov::genai::ModelDesc& main_model_desc, 
                                                                             const ov::genai::ModelDesc& draft_model_desc) {
    auto main_model = main_model_desc.model;
    auto draft_model = draft_model_desc.model;

    auto main_scheduler_config = main_model_desc.scheduler_config;
    auto main_device = main_model_desc.device;

    auto main_kv_cache_config = utils::apply_paged_attention_transformations(main_model, main_model_desc.scheduler_config.use_cache_eviction);
    auto draft_kv_cache_config = utils::apply_paged_attention_transformations(draft_model, main_model_desc.scheduler_config.use_cache_eviction);

    utils::apply_gather_before_matmul_transformation(main_model);
    utils::apply_gather_before_matmul_transformation(draft_model);

    std::string draft_device = draft_model_desc.device.empty() ? main_model_desc.device : draft_model_desc.device;
    bool is_draft_scheduler_undefined = draft_model_desc.scheduler_config == SchedulerConfig();

    ov::genai::SchedulerConfig main_scheduler_config_updated = main_scheduler_config,
                               draft_scheduler_config = is_draft_scheduler_undefined ? main_scheduler_config : draft_model_desc.scheduler_config;

    if (is_draft_scheduler_undefined) {
        // split KV cache to 2 caches for main and draft models
        auto compute_total_hidden_size = [] (const std::vector<KVHeadConfig>& kv_cache_config) -> size_t {
            size_t total_hidden_size = 0;
            for (auto & config : kv_cache_config) {
                total_hidden_size += config.k_head_size * config.num_k_heads + config.v_head_size * config.num_v_heads;
            }
            return total_hidden_size;
        };
        float main_model_hidden_size = compute_total_hidden_size(main_kv_cache_config),
              draft_model_hidden_size = compute_total_hidden_size(draft_kv_cache_config);
        auto k = draft_model_hidden_size / (main_model_hidden_size + draft_model_hidden_size);

        // TODO: work with KV blocks as it will be more precise instead of GBs
        size_t main_cache_size = std::ceil(main_scheduler_config.cache_size * (1.f - k)),
               draft_cache_size = main_scheduler_config.cache_size - main_cache_size;
        if (draft_cache_size == 0 && main_cache_size > 0) {
            main_cache_size -= (main_cache_size > 1 ? 1 : 0);
            draft_cache_size = 1;
        }

        main_scheduler_config_updated.cache_size = main_cache_size;
        draft_scheduler_config.cache_size = draft_cache_size;
    }

    ov::AnyMap draft_properties = draft_model_desc.properties.empty() ? main_model_desc.properties : draft_model_desc.properties;

    // main and draft model can have different tokenizers
    // to do: support retokenization: 154103
    Tokenizer main_model_tokenizer = main_model_desc.tokenizer;
    Tokenizer draft_model_tokenizer = draft_model_desc.tokenizer;

    // todo: remove this condition after support of CVS-154103
    OPENVINO_ASSERT(are_tokenizers_equal(main_model_tokenizer, draft_model_tokenizer), "Tokenizers for draft and main models are different!");
    
    m_tokenizer = main_model_tokenizer;

    // to create `main_pipeline` with enabled validation_mode and `draft_pipeline` with disabled validation mode
    m_main_pipeline = std::make_shared<ContinuousBatchingForSpeculativeDecodingImpl>(
        main_model, main_model_tokenizer, main_model_desc.generation_config,
        main_kv_cache_config, main_scheduler_config_updated, main_device, main_model_desc.properties, true);
    m_draft_pipeline = std::make_shared<ContinuousBatchingForSpeculativeDecodingImpl>(
        draft_model, draft_model_tokenizer, draft_model_desc.generation_config,
        draft_kv_cache_config, draft_scheduler_config, draft_device, draft_properties, false);

    m_perf_metrics = PerfMetrics();
    m_perf_metrics.raw_metrics.m_inference_durations =  {{ MicroSeconds(0.0f) }};

}

GenerationHandle
ContinuousBatchingPipeline::SpeculativeDecodingImpl::add_request(uint64_t request_id,
                                                                 const ov::Tensor& input_ids,
                                                                 ov::genai::GenerationConfig sampling_params) {
    m_sd_metrics.set_generated_len(request_id, sampling_params.get_max_new_tokens(input_ids.get_size()));
    std::lock_guard<std::mutex> lock(m_draft_generations_mutex);
    auto draft_sampling_params = sampling_params;
    draft_sampling_params.ignore_eos = true;
    draft_sampling_params.stop_strings = {};
    m_draft_generations.insert({request_id, m_draft_pipeline->add_request(request_id, input_ids, draft_sampling_params)});
    return m_main_pipeline->add_request(request_id, input_ids, sampling_params);
};

GenerationHandle
ContinuousBatchingPipeline::SpeculativeDecodingImpl::add_request(uint64_t request_id,
                                                                 const std::string& prompt,
                                                                 ov::genai::GenerationConfig sampling_params) {
    m_sd_metrics.set_generated_len(request_id, sampling_params.get_max_new_tokens(prompt.length()));
    std::lock_guard<std::mutex> lock(m_draft_generations_mutex);
    auto draft_sampling_params = sampling_params;
    draft_sampling_params.ignore_eos = true;
    draft_sampling_params.stop_strings = {};
    m_draft_generations.insert({request_id, m_draft_pipeline->add_request(request_id, prompt, draft_sampling_params)});
    return m_main_pipeline->add_request(request_id, prompt, sampling_params);
}

bool ContinuousBatchingPipeline::SpeculativeDecodingImpl::has_non_finished_requests() {
    return m_main_pipeline->has_non_finished_requests();
}

void print_generated_request(const ov::genai::GeneratedRequests& requests) {
    for (const auto& request : requests) {
        for (const auto& sequence : request.second) {
            std::cout << "request_id: " << request.first << " | sequence_id: " << sequence.first << " | ";
            for (const auto& token_id : sequence.second.token_ids) {
                std::cout << token_id << " ";
            }
            std::cout << std::endl;
        }
        std::cout << std::endl;
    }
}

void ContinuousBatchingPipeline::SpeculativeDecodingImpl::step() {
    // this blocks adding new requests during step as it may break coherence between main and draft models
    std::lock_guard<std::mutex> lock{m_draft_generations_mutex};

    auto& raw_perf_counters = m_perf_metrics.raw_metrics;

    ManualTimer step_timer("speculative_decoding: step()");
    step_timer.start();

    m_draft_pipeline->pull_awaiting_requests(true);
    m_main_pipeline->pull_awaiting_requests();

    // generate candidates by draft model
    ManualTimer draft_timer("speculative_decoding: draft_model: multistep()");
    draft_timer.start();
    m_draft_pipeline->multistep();
    draft_timer.end();
    m_sd_metrics.draft_duration += draft_timer.get_duration();
    m_pipeline_metrics = m_main_pipeline->get_metrics();

    // to generate num_matches statistic
    std::map<int64_t, UpdateRequestResult> update_sequence_info;
    // put candidates to model KV cache
    auto draft_generated_requests = m_draft_pipeline->get_generated_requests();
    for (const auto& candidate : m_draft_pipeline->get_generated_requests()) {
        auto update_result = m_main_pipeline->update_request(candidate.first, candidate.second, false);
        update_sequence_info.insert({{candidate.first, update_result}});
    }

    ManualTimer main_timer("speculative_decoding: main_model: step()");
    main_timer.start();
    m_main_pipeline->step();
    main_timer.end();
    m_sd_metrics.main_duration += main_timer.get_duration();
    m_pipeline_metrics = m_main_pipeline->get_metrics();

    auto main_generated_requests = m_main_pipeline->get_generated_requests();
    for (const auto& checked_sequence : main_generated_requests) {
        auto update_result = m_draft_pipeline->update_request(checked_sequence.first, checked_sequence.second, true);
        update_sequence_info[checked_sequence.first].removed_tokens_cnt = update_result.removed_tokens_cnt;
    }

    // finish draft request if the generation was completed
    for (const auto& draft_request : draft_generated_requests) {
        auto request_id = draft_request.first;
        if (!main_generated_requests.count(request_id)) {
            m_draft_pipeline->finish_request(request_id);
            // remove draft_generation_handle from queue
            m_draft_generations.erase(request_id);
        }
        auto updated_seq_info = update_sequence_info[request_id];
        // several prompt phase
        if (updated_seq_info.inserted_tokens_cnt == 0) {
            continue;
        }
        float acceptance_rate = 1 - static_cast<float>(updated_seq_info.removed_tokens_cnt) / updated_seq_info.inserted_tokens_cnt;
        m_sd_metrics.update_acceptance_rate(request_id, acceptance_rate * 100);
        m_sd_metrics.update_draft_accepted_tokens(request_id, (updated_seq_info.inserted_tokens_cnt - updated_seq_info.removed_tokens_cnt));
    }

    // update perf metrics
    const auto num_generated_tokens = m_main_pipeline->get_processed_tokens_per_iteration();
    if (num_generated_tokens > 0) {
        auto infer_duration = step_timer.get_duration_microsec();
    
        raw_perf_counters.m_token_infer_durations.emplace_back(infer_duration);
        raw_perf_counters.m_inference_durations[0] += MicroSeconds(infer_duration);
        raw_perf_counters.m_new_token_times.emplace_back(main_timer.get_end_time());

        raw_perf_counters.m_batch_sizes.emplace_back(num_generated_tokens);
    }

    if (main_generated_requests.empty() && 0) {
        m_draft_pipeline->get_infer_duration(m_sd_metrics.draft_infer_duration, m_sd_metrics.draft_infer_num);
        m_main_pipeline->get_infer_duration(m_sd_metrics.main_infer_duration, m_sd_metrics.main_infer_num);
        m_sd_metrics.print(true);
        m_sd_metrics.clean_up();
    }
    step_timer.end();
}

std::vector<EncodedGenerationResult>
ContinuousBatchingPipeline::SpeculativeDecodingImpl::generate(const std::vector<ov::Tensor>& input_ids,
                                                              const std::vector<GenerationConfig>& sampling_params,
                                                              const StreamerVariant& streamer) {
    m_perf_metrics = PerfMetrics();
    m_perf_metrics.raw_metrics.m_inference_durations =  {{ MicroSeconds(0.0f) }};

    OPENVINO_ASSERT(!has_non_finished_requests(), "Generate cannot be called while ContinuousBatchingPipeline is already in running state. Use ContinuousBatchingPipeline::add_request");
    OPENVINO_ASSERT(input_ids.size() == sampling_params.size());

    ManualTimer generate_timer("speculative_decoding: generate()");
    generate_timer.start();

    // checks that all requests has the same LoRA adapters property value
    for (size_t i = 1; i < sampling_params.size(); ++i) {
        OPENVINO_ASSERT(sampling_params[i - 1].adapters == sampling_params[i].adapters,
            "LoRA adapters value must be the same for all requests");
    }
    m_main_pipeline->set_adapters(sampling_params[0].adapters);
    m_draft_pipeline->set_adapters(sampling_params[0].adapters);

    const auto streamer_ptr = std::make_shared<ThreadedStreamerWrapper>(streamer, m_tokenizer);

    OPENVINO_ASSERT(!streamer_ptr->has_callback() || input_ids.size() == 1 && (sampling_params[0].is_greedy_decoding() || sampling_params[0].is_multinomial()),
        "Currently streaming is possible only with batch size=1 and only for greedy or multinomial decoding");

    std::vector<GenerationHandle> main_generations;
    for (size_t request_id = 0; request_id < input_ids.size(); ++request_id) {
        m_sd_metrics.set_generated_len(request_id, sampling_params[request_id].get_max_new_tokens(input_ids[request_id].get_size()));
        OPENVINO_ASSERT(1 == input_ids[request_id].get_shape().at(0), "Use multiple tensors to pass a batch.");
        main_generations.push_back(m_main_pipeline->add_request(request_id, input_ids[request_id], sampling_params[request_id]));

        auto draft_sampling_params = sampling_params[request_id];
        // set the parameters do not stop draft generation without stopping of the same request for main pipeline
        draft_sampling_params.ignore_eos = true;
        draft_sampling_params.stop_strings = {};
        std::lock_guard<std::mutex> lock(m_draft_generations_mutex);
        auto draft_generation = m_draft_generations.find(request_id);
        if (draft_generation != m_draft_generations.end()) {
            m_draft_generations.erase(draft_generation);
        }
        m_draft_generations.insert({request_id, m_draft_pipeline->add_request(request_id, input_ids[request_id], draft_sampling_params)});
    }
    auto all_requests = get_awaiting_requests();

<<<<<<< HEAD
    std::vector<EncodedGenerationResult> results;
    results.reserve(input_ids.size());

    bool continue_generation = true;
    bool get_first_token = false;
    float first_token_time = 0;
    int first_tokens_num = 0;
    m_draft_pipeline->reset_infer_duration();
    m_main_pipeline->reset_infer_duration();
    while (has_non_finished_requests() && continue_generation) {
        ManualTimer step_timer("speculative_decoding: step()");
        step_timer.start();
        step();
        step_timer.end();
        first_token_time += step_timer.get_duration();
        if (streamer_ptr) {
            // not generated tokens like several prompt phase
            if (!main_generations.at(0).get()->can_read()) {
                continue;
            }
            std::unordered_map<uint64_t, GenerationOutput> token = main_generations.at(0).get()->back();
            if (!get_first_token && !token.begin()->second.generated_ids.empty()) {
                first_tokens_num = token.begin()->second.generated_ids.size();
            }
            for (const auto& gen_token : token.begin()->second.generated_ids) {
                continue_generation = !streamer_ptr->put(gen_token);
                if (!continue_generation) {
                    break;
                }
            }
        }
        if (!get_first_token && first_tokens_num > 0) {
            get_first_token = true;
            m_sd_metrics.first_token_duration = first_token_time;
            int number = 0;
            m_draft_pipeline->get_infer_duration(m_sd_metrics.draft_infer_for_first_token, number);
            m_main_pipeline->get_infer_duration(m_sd_metrics.main_infer_for_first_token, number);
        }
=======
    GenerationHandle& generation = main_generations.at(0);

    streamer_ptr->start();

    while (has_non_finished_requests()) {
        try {
            step();
        } catch (...) {
            drop_requests(); // remove all requests from pipeline state in case of exception
            streamer_ptr->end();
            std::rethrow_exception(std::current_exception());
        }
        stream_tokens(streamer_ptr, generation);
>>>>>>> 58c4a563
    }

    // waiting for competion of streaming
    streamer_ptr->end();

    OPENVINO_ASSERT(is_requests_empty(), "Internal error: current request is supposed to be dropped within step() function as completed");

    std::vector<EncodedGenerationResult> results;
    results.reserve(all_requests.size());

    generate_timer.end();

    for (size_t request_id = 0; request_id < all_requests.size(); ++request_id) {
        const auto& request = all_requests[request_id];
        auto sampling_params = request->get_sampling_parameters();
        const auto& sequences = request->get_finished_sequences();
        size_t num_outputs = std::min(sampling_params.num_return_sequences, sequences.size());

        EncodedGenerationResult result;
        result.m_request_id = request_id;
        result.m_generation_ids.resize(num_outputs);
        result.m_scores.resize(num_outputs);
        result.m_status = request->get_generation_stream()->get_status();

        for (size_t i = 0; i < num_outputs; ++i) {
            const auto & sequence = sequences[i];
            const float score = sampling_params.is_beam_search() ? sequence->get_beam_search_score(sampling_params) : sequence->get_cumulative_log_prob();
            const auto & generated_ids = sequence->get_generated_ids();

            if (sampling_params.echo) {
                result.m_generation_ids[i] = request->get_prompt_ids();
            }
            std::copy(generated_ids.begin(), generated_ids.end(), std::back_inserter(result.m_generation_ids[i]));
            result.m_scores[i] = score;
        }

        result.m_status = main_generations[request_id]->get_status();

        // The same perf metrics for each sequence, only tokenization/detokenization will differ.
        m_perf_metrics.raw_metrics.generate_durations.clear();
        m_perf_metrics.raw_metrics.generate_durations.emplace_back(generate_timer.get_duration_microsec());
        m_perf_metrics.num_input_tokens = request->get_prompt_len();
        m_perf_metrics.evaluate_statistics(generate_timer.get_start_time());

        result.perf_metrics = m_perf_metrics;
        results.push_back(std::move(result));
    }

    OPENVINO_ASSERT(results.size() == input_ids.size());
    generate_timer.end();
    m_draft_pipeline->get_infer_duration(m_sd_metrics.draft_infer_duration, m_sd_metrics.draft_infer_num);
    m_main_pipeline->get_infer_duration(m_sd_metrics.main_infer_duration, m_sd_metrics.main_infer_num);
    m_sd_metrics.print(true);
    m_sd_metrics.clean_up();
    return results;
}

SpeculativeDecodingMetrics
ContinuousBatchingPipeline::SpeculativeDecodingImpl::get_speculative_decoding_metrics() {
    return m_sd_metrics;
};

void ContinuousBatchingPipeline::SpeculativeDecodingImpl::drop_requests() {
    m_draft_pipeline->finish_request();
    m_main_pipeline->finish_request();
}


bool ContinuousBatchingPipeline::SpeculativeDecodingImpl::is_requests_empty() {
    return m_main_pipeline->is_requests_empty() && m_draft_pipeline->is_requests_empty();
}

std::vector<SequenceGroup::Ptr> ContinuousBatchingPipeline::SpeculativeDecodingImpl::get_awaiting_requests() {
    auto main_awaiting_requests = m_main_pipeline->get_awaiting_requests();
    auto draft_awaiting_requests = m_draft_pipeline->get_awaiting_requests();
    OPENVINO_ASSERT(main_awaiting_requests.size() == draft_awaiting_requests.size());
    return main_awaiting_requests;
}
}<|MERGE_RESOLUTION|>--- conflicted
+++ resolved
@@ -210,7 +210,7 @@
         raw_perf_counters.m_batch_sizes.emplace_back(num_generated_tokens);
     }
 
-    if (main_generated_requests.empty() && 0) {
+    if (main_generated_requests.empty() && 1) {
         m_draft_pipeline->get_infer_duration(m_sd_metrics.draft_infer_duration, m_sd_metrics.draft_infer_num);
         m_main_pipeline->get_infer_duration(m_sd_metrics.main_infer_duration, m_sd_metrics.main_infer_num);
         m_sd_metrics.print(true);
@@ -225,7 +225,7 @@
                                                               const StreamerVariant& streamer) {
     m_perf_metrics = PerfMetrics();
     m_perf_metrics.raw_metrics.m_inference_durations =  {{ MicroSeconds(0.0f) }};
-
+    m_sd_metrics.clean_up();
     OPENVINO_ASSERT(!has_non_finished_requests(), "Generate cannot be called while ContinuousBatchingPipeline is already in running state. Use ContinuousBatchingPipeline::add_request");
     OPENVINO_ASSERT(input_ids.size() == sampling_params.size());
 
@@ -264,60 +264,41 @@
     }
     auto all_requests = get_awaiting_requests();
 
-<<<<<<< HEAD
-    std::vector<EncodedGenerationResult> results;
-    results.reserve(input_ids.size());
-
-    bool continue_generation = true;
+    GenerationHandle& generation = main_generations.at(0);
+
+    streamer_ptr->start();
+
     bool get_first_token = false;
     float first_token_time = 0;
     int first_tokens_num = 0;
     m_draft_pipeline->reset_infer_duration();
     m_main_pipeline->reset_infer_duration();
-    while (has_non_finished_requests() && continue_generation) {
-        ManualTimer step_timer("speculative_decoding: step()");
-        step_timer.start();
-        step();
-        step_timer.end();
-        first_token_time += step_timer.get_duration();
-        if (streamer_ptr) {
-            // not generated tokens like several prompt phase
-            if (!main_generations.at(0).get()->can_read()) {
-                continue;
-            }
-            std::unordered_map<uint64_t, GenerationOutput> token = main_generations.at(0).get()->back();
-            if (!get_first_token && !token.begin()->second.generated_ids.empty()) {
-                first_tokens_num = token.begin()->second.generated_ids.size();
-            }
-            for (const auto& gen_token : token.begin()->second.generated_ids) {
-                continue_generation = !streamer_ptr->put(gen_token);
-                if (!continue_generation) {
-                    break;
-                }
-            }
-        }
-        if (!get_first_token && first_tokens_num > 0) {
-            get_first_token = true;
-            m_sd_metrics.first_token_duration = first_token_time;
-            int number = 0;
-            m_draft_pipeline->get_infer_duration(m_sd_metrics.draft_infer_for_first_token, number);
-            m_main_pipeline->get_infer_duration(m_sd_metrics.main_infer_for_first_token, number);
-        }
-=======
-    GenerationHandle& generation = main_generations.at(0);
-
-    streamer_ptr->start();
-
     while (has_non_finished_requests()) {
         try {
+            ManualTimer step_timer("speculative_decoding: step()");
+            step_timer.start();    
             step();
+            step_timer.end();
+            first_token_time += step_timer.get_duration();
+            if (generation.get()->can_read()) {
+                std::unordered_map<uint64_t, GenerationOutput> token = generation.get()->read();
+                if (!get_first_token && !token.begin()->second.generated_ids.empty()) {
+                    first_tokens_num = token.begin()->second.generated_ids.size();
+                }    
+            }
+            if (!get_first_token && first_tokens_num > 0) {
+                get_first_token = true;
+                m_sd_metrics.first_token_duration = first_token_time;
+                int number = 0;
+                m_draft_pipeline->get_infer_duration(m_sd_metrics.draft_infer_for_first_token, number);
+                m_main_pipeline->get_infer_duration(m_sd_metrics.main_infer_for_first_token, number);
+            }
         } catch (...) {
             drop_requests(); // remove all requests from pipeline state in case of exception
             streamer_ptr->end();
             std::rethrow_exception(std::current_exception());
         }
         stream_tokens(streamer_ptr, generation);
->>>>>>> 58c4a563
     }
 
     // waiting for competion of streaming
@@ -368,10 +349,6 @@
 
     OPENVINO_ASSERT(results.size() == input_ids.size());
     generate_timer.end();
-    m_draft_pipeline->get_infer_duration(m_sd_metrics.draft_infer_duration, m_sd_metrics.draft_infer_num);
-    m_main_pipeline->get_infer_duration(m_sd_metrics.main_infer_duration, m_sd_metrics.main_infer_num);
-    m_sd_metrics.print(true);
-    m_sd_metrics.clean_up();
     return results;
 }
 
