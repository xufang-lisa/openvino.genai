--- conflicted
+++ resolved
@@ -139,11 +139,7 @@
                                                {current_batch_idx + 1, m_config.max_position_embeddings}));
 
     // text embeddings
-<<<<<<< HEAD
-    m_request.set_tensor("input_ids", input_ids);
     const auto infer_start = std::chrono::steady_clock::now();
-=======
->>>>>>> 6c56a7b8
     m_request.infer();
     const auto infer_ms = ov::genai::PerfMetrics::get_microsec(std::chrono::steady_clock::now() - infer_start);
     raw_metrics.m_inference_durations[0] += MicroSeconds(infer_ms);
