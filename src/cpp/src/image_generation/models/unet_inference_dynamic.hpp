--- conflicted
+++ resolved
@@ -31,12 +31,8 @@
         adapter_controller.apply(m_request, adapters);
     }
 
-<<<<<<< HEAD
     virtual ov::Tensor infer(ov::Tensor sample, ov::Tensor timestep, RawPerfMetrics& raw_metrics) override
     {
-=======
-    virtual ov::Tensor infer(ov::Tensor sample, ov::Tensor timestep) override {
->>>>>>> 6c56a7b8
         OPENVINO_ASSERT(m_request, "UNet model must be compiled first. Cannot infer non-compiled model");
 
         m_request.set_tensor("sample", sample);
