// Copyright (C) 2023-2025 Intel Corporation
// SPDX-License-Identifier: Apache-2.0

#pragma once

#include <optional>
#include <variant>
#include <chrono>
#include <filesystem>

#include "openvino/core/any.hpp"
#include "openvino/genai/generation_config.hpp"
#include "openvino/genai/tokenizer.hpp"
#include "openvino/genai/streamer_base.hpp"
#include "openvino/genai/perf_metrics.hpp"
#include "openvino/genai/scheduler_config.hpp"
#include "openvino/genai/common_types.hpp"

namespace ov {
namespace genai {

// Return flag corresponds whether generation should be stopped. It could be:
// ov::genai::StreamingStatus flag, RUNNING means continue generation, STOP means stop generation, CANCEL means stop generation and remove last propmt and answer from history
// *DEPRECATED* bool flag, false means continue generation, true means stop. Please, use `ov::genai::StreamingStatus` instead.
using StreamerVariant = std::variant<std::function<bool(std::string)>, std::function<StreamingStatus(std::string)>, std::shared_ptr<StreamerBase>, std::monostate>;
using OptionalGenerationConfig = std::optional<GenerationConfig>;
using EncodedInputs = std::variant<ov::Tensor, TokenizedInputs>;
using StringInputs = std::variant<std::string, std::vector<std::string>>;

/**
* @brief Structure to store resulting batched tokens and scores for each batch sequence.
* The first num_return_sequences elements correspond to the first batch element.
* In the case if results decoded with beam search and random sampling scores contain
* sum of logarithmic probabilities for each token in the sequence. In the case
* of greedy decoding scores are filled with zeros.
*
* @param tokens sequence of resulting tokens
* @param scores sum of logarithmic probabilities of all tokens in the sequence
* @param perf_metrics performance metrics with tpot, ttft, etc. of type ov::genai::PerfMetrics
* @param extended_perf_metrics pipeline specific performance metrics etc. of type ov::genai::PerfMetrics.
*        Applicable for pipelines with implemented extended metrics: SpeculativeDecoding Pipeline.
*        To get metrics, it should be cast to corresponding class for extended perf metrics from pipeline.
*        Cast to SDPerModelsPerfMetrics for SpeculativeDecoding.
*/
class EncodedResults {
public:
    std::vector<std::vector<int64_t>> tokens;
    std::vector<float> scores;
    PerfMetrics perf_metrics;
    std::shared_ptr<ExtendedPerfMetrics> extended_perf_metrics;
};

/**
* @brief Structure to store resulting batched text outputs and scores for each batch
* The first num_return_sequences elements correspond to the first batch element.
*
* @param texts vector of resulting sequences
* @param scores scores for each sequence
* @param perf_metrics performance metrics with tpot, ttft, etc. of type ov::genai::PerfMetrics
* @param extended_perf_metrics pipeline specific performance metrics etc. of type ov::genai::PerfMetrics
*        Applicable for pipelines with implemented extended metrics: SpeculativeDecoding Pipeline.
*        To get metrics, it should be cast to corresponding class for extended perf metrics from pipeline.
*        Cast to SDPerModelsPerfMetrics for SpeculativeDecoding.
*/
class DecodedResults {
public:
    std::vector<std::string> texts;
    std::vector<float> scores;
    PerfMetrics perf_metrics;
    std::shared_ptr<ExtendedPerfMetrics> extended_perf_metrics;

    // @brief Convert DecodedResults to a string.
    operator std::string() const {
        std::stringstream ss;
        ss << *this;
        return ss.str();
    }

    // @brief Convert DecodedResults to a single string.
    // @return std::string containing the texts from the DecodedResults object.
    operator std::vector<std::string>() const {
        return texts;
    }

     // @brief Overloads operator<< to enhance output the contents of DecodedResults.
     // @return A reference to the output stream with the concatenated texts.
    friend std::ostream& operator<<(std::ostream& os, const DecodedResults& dr) {
        OPENVINO_ASSERT(
            dr.scores.size() == dr.texts.size(),
            "The number of scores and texts doesn't match in DecodedResults."
        );
        if (dr.texts.empty()) {
            return os;
        }
        if (dr.texts.size() == 1) {
            os << dr.texts[0];
            return os;
        }
        for (size_t i = 0; i < dr.texts.size() - 1; ++i) {
            os << std::to_string(dr.scores[i]) << ": " << dr.texts[i] << '\n';
        }
        return os << std::to_string(dr.scores.back()) << ": " << dr.texts.back();
    }
};

class LLMPipelineImplBase;

/**
* @brief This class is used for generation with LLMs.
 */
class OPENVINO_GENAI_EXPORTS LLMPipeline {
public:
    /**
    * @brief Constructs an LLMPipeline from xml/bin files, tokenizers and configuration in the same dir.
    *
    * @param models_path Path to the dir model xml/bin files, tokenizers and generation_configs.json
    * @param device optional device
    * @param properties optional properties
    * Add ov::genai::scheduler_config property to properties to create continuous batching pipeline.
    * Add ov::genai::adapters property to properties to register LoRA adapters.
    */
    LLMPipeline(
        const std::filesystem::path& models_path,
        const std::string& device,
        const ov::AnyMap& properties = {}
    );

    LLMPipeline(
        const std::string& model_str,
        const ov::Tensor& weights_tensor,
        const ov::genai::Tokenizer& tokenizer,
        const std::string& device,
        const ov::AnyMap& properties = {},
        const ov::genai::GenerationConfig& generation_config = {}
    );

    /**
    * @brief Constructs an LLMPipeline from xml/bin files, tokenizers and configuration in the same dir.
    * Accepts arbitrary list of optional properties.
    *
    * @param models_path Path to the dir model xml/bin files, tokenizers and generation_config.json
    * @param device optional device
    * @param properties optional plugin properties, ov::genai::adapters property for LoRA adapters and
    * ov::genai::scheduler_config property to create continuous batching pipeline. Properties can be
    * specified in any order.
    */
    template <typename... Properties, typename std::enable_if<ov::util::StringAny<Properties...>::value, bool>::type = true>
    LLMPipeline(
            const std::filesystem::path& models_path,
            const std::string& device,
            Properties&&... properties)
        : LLMPipeline(models_path, device,  AnyMap{std::forward<Properties>(properties)...}) {
    }

    /**
    * @brief Constructs an LLMPipeline from already existing infer InferRequest and Tokenizer
    *
    * @param request infer request of the model
    * @param tokenizer initialized Tokenizer
    * @param generation_config optional generation_config, be default will be initialized for greedy decoding
    */
    LLMPipeline(
        const ov::InferRequest& request,
        const ov::genai::Tokenizer& tokenizer,
        OptionalGenerationConfig generation_config = std::nullopt
    );

    /**
    * @brief Constructs a LLMPipeline when ov::genai::Tokenizer is initialized manually using file from the different dirs.
    *
    * @param models_path Path to the dir with model, tokenizer .xml/.bin files, and generation_configs.json
    * @param tokenizer manually initialized ov::genai::Tokenizer
    * @param device optional device
    * @param properties optional plugin_config
    * Add ov::genai::scheduler_config property to plugin_config to create continuous batching pipeline
    */
    LLMPipeline(
        const std::filesystem::path& models_path,
        const ov::genai::Tokenizer& tokenizer,
        const std::string& device,
        const ov::AnyMap& properties = {}
    );

    ~LLMPipeline();

    /**
    * @brief High level generate that receives prompts as a string or a vector of strings and returns decoded output.
    *
    * @param inputs input prompt or a vector of prompts
    * @param generation_config optional GenerationConfig
    * @param streamer optional streamer
    * @return DecodedResults decoded resulting text
    * chat_template will be applied to the prompt, run pipe.get_tokenizer().set_chat_template(custom_chat_template) to update it.
    * To disable it for non-chat mode, please, use custom_chat_template eq "" or set generation_config.apply_chat_template to false.
    */
    DecodedResults generate(
        StringInputs inputs,
        OptionalGenerationConfig generation_config = std::nullopt,
        StreamerVariant streamer=std::monostate()
    );

    /**
    * @brief High level generate that receives prompts as a string or a vector of strings and returns decoded output.
    * properties can be in any order pipe.generate(..., ov::genai::max_new_tokens(100), ov::genai::streamer(lambda_func)).
    *
    * @param inputs input prompt or a vector of prompts
    * @param properties properties
    * @return DecodedResults decoded resulting text
    * chat_template will be applied to the prompt, run pipe.get_tokenizer().set_chat_template(custom_chat_template) to update it.
    * To disable it for non-chat mode, please, use custom_chat_template eq "" or set generation_config.apply_chat_template to false.
    */
    template <typename... Properties>
    util::EnableIfAllStringAny<DecodedResults, Properties...> generate(
            StringInputs inputs,
            Properties&&... properties) {
        return generate(inputs, AnyMap{std::forward<Properties>(properties)...});
    }
    DecodedResults generate(StringInputs inputs, const ov::AnyMap& config_map);


    DecodedResults operator()(
        StringInputs inputs,
        OptionalGenerationConfig generation_config = std::nullopt,
        StreamerVariant streamer=std::monostate()
    ) {
        return generate(inputs, generation_config, streamer);
    }

    template <typename... Properties>
    util::EnableIfAllStringAny<DecodedResults, Properties...> operator()(
            StringInputs inputs,
            Properties&&... properties) {
        return generate(inputs, AnyMap{std::forward<Properties>(properties)...});
    }

    /**
    * @brief Low level generate to be called with already encoded input_ids tokens.
    * Streamer cannot be used for multibatch inputs.
    *
    * @param input_ids or pair of (input_ids, attentino_mask) encoded input prompt tokens
    * @param generation_config optional GenerationConfig
    * @param streamer optional streamer
    * @return EncodedResults a structure with resulting tokens and scores
    * @throws Exception if the stremaer is set for inputs_ids with multiple batches
    */
    EncodedResults generate(
        const EncodedInputs& inputs,
        OptionalGenerationConfig generation_config = std::nullopt,
        StreamerVariant streamer=std::monostate()
    );

    /**
    * @brief Low level generate to be called with already encoded input_ids tokens.
    * Streamer cannot be used for multibatch inputs.
    *
    * @param input_ids or pair of (input_ids, attentino_mask) encoded input prompt tokens
    * @param generation config params
    * @return EncodedResults a structure with resulting tokens and scores
    * @throws Exception if the stremaer is set for inputs_ids with multiple batches
    */
    template <typename... Properties>
    util::EnableIfAllStringAny<EncodedResults, Properties...> generate(
            const EncodedInputs& inputs,
            Properties&&... properties) {
        return generate(inputs, AnyMap{std::forward<Properties>(properties)...});
    }
    EncodedResults generate(const EncodedInputs& inputs, const ov::AnyMap& config_map);

    ov::genai::Tokenizer get_tokenizer();
    GenerationConfig get_generation_config() const;
    void set_generation_config(const GenerationConfig& config);


    /**
    * @brief start chat with keeping history in kv cache.
    * Turns on keeping KV cache between generate calls.
    * In case if beam search is used, KV cache is kept for the generated sequence with maximal scores.
    *
    * @param system_message optional system message.
    */
    void start_chat(const std::string& system_message = {});

    /**
    * @brief finish chat and clear kv cache.
    * Turns off keeping KV cache between generate calls.
    */
    void finish_chat();

private:
    std::string m_device;
    std::unique_ptr<LLMPipelineImplBase> m_pimpl;
};

OPENVINO_GENAI_EXPORTS std::pair<std::string, Any> streamer(StreamerVariant func);
OPENVINO_GENAI_EXPORTS std::pair<std::string, Any> generation_config(const GenerationConfig& config);

OPENVINO_GENAI_EXPORTS std::pair<std::string, Any> draft_model(
    std::string& model_str,
    ov::Tensor& weights_tensor,
    const ov::genai::Tokenizer& tokenizer,
    const std::string& device = {},
    const ov::AnyMap& properties = {},
    const ov::genai::GenerationConfig& generation_config = {});

OPENVINO_GENAI_EXPORTS std::pair<std::string, Any> draft_model(
    const std::filesystem::path& models_path,
    const std::string& device = {},
    const ov::AnyMap& properties = {});

template <typename... Properties,
          typename std::enable_if<ov::util::StringAny<Properties...>::value, bool>::type = true>
inline std::pair<std::string, Any> draft_model(
    const std::filesystem::path& models_path,
    const std::string& device,
    Properties&&... properties) {
    return draft_model(models_path, device, ov::AnyMap{std::forward<Properties>(properties)...});
}

template <typename... Properties,
          typename std::enable_if<ov::util::StringAny<Properties...>::value, bool>::type = true>
inline std::pair<std::string, Any> draft_model(
    const std::filesystem::path& models_path,
    Properties&&... properties) {
    return draft_model(models_path, {}, ov::AnyMap{std::forward<Properties>(properties)...});
}

/**
* @brief scheduler_config property serves to activate continuous batching pipeline.
* Create SchedulerConfig and fill it with suitable values. Copy or move it to plugin_config.
* And create LLMPipeline instance with this config.
*/
static constexpr ov::Property<SchedulerConfig> scheduler_config{"scheduler_config"};

/**
* @brief enable prompt_lookup property serves to activate prompt lookup decoding.
* Set `true` to activate this mode.
* And create LLMPipeline instance with this config.
*/
static constexpr ov::Property<bool> prompt_lookup{"prompt_lookup"};

/**
<<<<<<< HEAD
* @brief enable eagle_mode property serves to activate eagle decoding.
* for eagle2 now
* And create LLMPipeline instance with this config.
*/
enum class EagleMode {
    OFF = 0,  // Default mode, no eagle2 optimizations
    EAGLE2 = 1   // Enable eagle2 optimizations
};
static constexpr ov::Property<EagleMode> eagle_mode{"eagle_mode"};
=======
* @brief enable enable_save_ov_model property serves to serialize ov model (xml/bin) generated from gguf model on disk for re-use.
* Set `true` to activate this mode.
* And create LLMPipeline instance with this config.
*/
static constexpr ov::Property<bool> enable_save_ov_model{"enable_save_ov_model"};


>>>>>>> 187f4d43
}  // namespace genai
}  // namespace ov<|MERGE_RESOLUTION|>--- conflicted
+++ resolved
@@ -339,7 +339,6 @@
 static constexpr ov::Property<bool> prompt_lookup{"prompt_lookup"};
 
 /**
-<<<<<<< HEAD
 * @brief enable eagle_mode property serves to activate eagle decoding.
 * for eagle2 now
 * And create LLMPipeline instance with this config.
@@ -349,14 +348,13 @@
     EAGLE2 = 1   // Enable eagle2 optimizations
 };
 static constexpr ov::Property<EagleMode> eagle_mode{"eagle_mode"};
-=======
-* @brief enable enable_save_ov_model property serves to serialize ov model (xml/bin) generated from gguf model on disk for re-use.
+
+/* @brief enable enable_save_ov_model property serves to serialize ov model (xml/bin) generated from gguf model on disk for re-use.
 * Set `true` to activate this mode.
 * And create LLMPipeline instance with this config.
 */
 static constexpr ov::Property<bool> enable_save_ov_model{"enable_save_ov_model"};
 
 
->>>>>>> 187f4d43
 }  // namespace genai
 }  // namespace ov