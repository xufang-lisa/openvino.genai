--- conflicted
+++ resolved
@@ -70,16 +70,13 @@
     clip_text_model.def("get_config", &ov::genai::CLIPTextModel::get_config)
         .def("reshape", &ov::genai::CLIPTextModel::reshape, py::arg("batch_size"))
         .def("set_adapters", &ov::genai::CLIPTextModel::set_adapters, py::arg("adapters"))
-<<<<<<< HEAD
-        .def("infer", &ov::genai::CLIPTextModel::infer, py::arg("pos_prompt"), py::arg("neg_prompt"), py::arg("do_classifier_free_guidance"), py::arg("infer_duration"))
-=======
         .def("infer", 
             &ov::genai::CLIPTextModel::infer, 
             py::call_guard<py::gil_scoped_release>(), 
             py::arg("pos_prompt"), 
             py::arg("neg_prompt"), 
-            py::arg("do_classifier_free_guidance"))
->>>>>>> 7562dc09
+            py::arg("do_classifier_free_guidance"),
+            py::arg("infer_duration"))
         .def("get_output_tensor", &ov::genai::CLIPTextModel::get_output_tensor, py::arg("idx"))
         .def(
             "compile",
@@ -146,15 +143,12 @@
         .def_readwrite("num_hidden_layers", &ov::genai::CLIPTextModelWithProjection::Config::num_hidden_layers);
 
     clip_text_model_with_projection.def("reshape", &ov::genai::CLIPTextModelWithProjection::reshape, py::arg("batch_size"))
-<<<<<<< HEAD
-        .def("infer", &ov::genai::CLIPTextModelWithProjection::infer, py::arg("pos_prompt"), py::arg("neg_prompt"), py::arg("do_classifier_free_guidance"), py::arg("infer_duration"))
-=======
         .def("infer", &ov::genai::CLIPTextModelWithProjection::infer, 
             py::call_guard<py::gil_scoped_release>(), 
             py::arg("pos_prompt"), 
             py::arg("neg_prompt"), 
-            py::arg("do_classifier_free_guidance"))
->>>>>>> 7562dc09
+            py::arg("do_classifier_free_guidance"),
+            py::arg("infer_duration"))
         .def("get_config", &ov::genai::CLIPTextModelWithProjection::get_config)
         .def("get_output_tensor", &ov::genai::CLIPTextModelWithProjection::get_output_tensor, py::arg("idx"))
         .def("set_adapters", &ov::genai::CLIPTextModelWithProjection::set_adapters, py::arg("adapters"))
@@ -214,17 +208,14 @@
             model (T5EncoderModel): T5EncoderModel model
         )")
         .def("reshape", &ov::genai::T5EncoderModel::reshape, py::arg("batch_size"), py::arg("max_sequence_length"))
-<<<<<<< HEAD
-        .def("infer", &ov::genai::T5EncoderModel::infer, py::arg("pos_prompt"), py::arg("neg_prompt"), py::arg("do_classifier_free_guidance"), py::arg("max_sequence_length"), py::arg("infer_duration"))
-=======
         .def("infer", 
             &ov::genai::T5EncoderModel::infer, 
             py::call_guard<py::gil_scoped_release>(), 
             py::arg("pos_prompt"), 
             py::arg("neg_prompt"), 
             py::arg("do_classifier_free_guidance"), 
-            py::arg("max_sequence_length"))
->>>>>>> 7562dc09
+            py::arg("max_sequence_length"),
+            py::arg("infer_duration"))
         .def("get_output_tensor", &ov::genai::T5EncoderModel::get_output_tensor, py::arg("idx"))
         .def(
             "compile",
@@ -292,15 +283,12 @@
     unet2d_condition_model.def("get_config", &ov::genai::UNet2DConditionModel::get_config)
         .def("reshape", &ov::genai::UNet2DConditionModel::reshape, py::arg("batch_size"), py::arg("height"), py::arg("width"), py::arg("tokenizer_model_max_length"))
         .def("set_adapters", &ov::genai::UNet2DConditionModel::set_adapters, py::arg("adapters"))
-<<<<<<< HEAD
-        .def("infer", &ov::genai::UNet2DConditionModel::infer, py::arg("sample"), py::arg("timestep"), py::arg("infer_duration"))
-=======
         .def("infer", 
             &ov::genai::UNet2DConditionModel::infer, 
             py::call_guard<py::gil_scoped_release>(),
             py::arg("sample"), 
-            py::arg("timestep"))
->>>>>>> 7562dc09
+            py::arg("timestep"),
+            py::arg("infer_duration"))
         .def("set_hidden_states", &ov::genai::UNet2DConditionModel::set_hidden_states, py::arg("tensor_name"), py::arg("encoder_hidden_states"))
         .def("do_classifier_free_guidance", &ov::genai::UNet2DConditionModel::do_classifier_free_guidance, py::arg("guidance_scale"))
         .def(
@@ -369,16 +357,12 @@
 
     sd3_transformer_2d_model.def("get_config", &ov::genai::SD3Transformer2DModel::get_config)
         .def("reshape", &ov::genai::SD3Transformer2DModel::reshape, py::arg("batch_size"), py::arg("height"), py::arg("width"), py::arg("tokenizer_model_max_length"))
-<<<<<<< HEAD
-        // .def("set_adapters", &ov::genai::SD3Transformer2DModel::set_adapters, py::arg("adapters"))
-        .def("infer", &ov::genai::SD3Transformer2DModel::infer, py::arg("sample"), py::arg("timestep"), py::arg("infer_duration"))
-=======
         .def("infer", 
             &ov::genai::SD3Transformer2DModel::infer, 
             py::call_guard<py::gil_scoped_release>(),
             py::arg("latent"), 
-            py::arg("timestep"))
->>>>>>> 7562dc09
+            py::arg("timestep"),
+            py::arg("infer_duration"))
         .def("set_hidden_states", &ov::genai::SD3Transformer2DModel::set_hidden_states, py::arg("tensor_name"), py::arg("encoder_hidden_states"))
         .def(
             "compile",
@@ -444,16 +428,12 @@
 
     flux_transformer_2d_model.def("get_config", &ov::genai::FluxTransformer2DModel::get_config)
         .def("reshape", &ov::genai::FluxTransformer2DModel::reshape, py::arg("batch_size"), py::arg("height"), py::arg("width"), py::arg("tokenizer_model_max_length"))
-<<<<<<< HEAD
-        // .def("set_adapters", &ov::genai::FluxTransformer2DModel::set_adapters, py::arg("adapters"))
-        .def("infer", &ov::genai::FluxTransformer2DModel::infer, py::arg("sample"), py::arg("timestep"), py::arg("infer_duration"))
-=======
         .def("infer", 
             &ov::genai::FluxTransformer2DModel::infer, 
             py::call_guard<py::gil_scoped_release>(), 
             py::arg("latent"), 
-            py::arg("timestep"))
->>>>>>> 7562dc09
+            py::arg("timestep"),
+            py::arg("infer_duration"))
         .def("set_hidden_states", &ov::genai::FluxTransformer2DModel::set_hidden_states, py::arg("tensor_name"), py::arg("encoder_hidden_states"))
         .def(
             "compile",
@@ -570,13 +550,8 @@
                 device (str): Device to run the model on (e.g., CPU, GPU).
                 kwargs: Device properties.
             )")
-<<<<<<< HEAD
-        .def("decode", &ov::genai::AutoencoderKL::decode, py::arg("latent"), py::arg("infer_duration"))
-        .def("encode", &ov::genai::AutoencoderKL::encode, py::arg("image"), py::arg("generator"))
-=======
-        .def("decode", &ov::genai::AutoencoderKL::decode, py::call_guard<py::gil_scoped_release>(), py::arg("latent"))
+        .def("decode", &ov::genai::AutoencoderKL::decode, py::call_guard<py::gil_scoped_release>(), py::arg("latent"), py::arg("infer_duration"))
         .def("encode", &ov::genai::AutoencoderKL::encode, py::call_guard<py::gil_scoped_release>(), py::arg("image"), py::arg("generator"))
->>>>>>> 7562dc09
         .def("get_config", &ov::genai::AutoencoderKL::get_config)
         .def("get_vae_scale_factor", &ov::genai::AutoencoderKL::get_vae_scale_factor);
 }