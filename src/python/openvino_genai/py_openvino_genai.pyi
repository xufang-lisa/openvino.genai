"""
Pybind11 binding for Whisper Pipeline
"""
from __future__ import annotations
import openvino._pyopenvino
import os
import typing
__all__ = ['Adapter', 'AdapterConfig', 'AggregationMode', 'AutoencoderKL', 'CLIPTextModel', 'CLIPTextModelWithProjection', 'CacheEvictionConfig', 'ChunkStreamerBase', 'ContinuousBatchingPipeline', 'CppStdGenerator', 'DecodedResults', 'EncodedGenerationResult', 'EncodedResults', 'FluxTransformer2DModel', 'GenerationConfig', 'GenerationFinishReason', 'GenerationHandle', 'GenerationOutput', 'GenerationResult', 'GenerationStatus', 'Generator', 'Image2ImagePipeline', 'ImageGenerationConfig', 'ImageGenerationPerfMetrics', 'InpaintingPipeline', 'LLMPipeline', 'MeanStdPair', 'PerfMetrics', 'PipelineMetrics', 'RawImageGenerationPerfMetrics', 'RawPerfMetrics', 'SD3Transformer2DModel', 'Scheduler', 'SchedulerConfig', 'StopCriteria', 'StreamerBase', 'T5EncoderModel', 'Text2ImagePipeline', 'TokenizedInputs', 'Tokenizer', 'TorchGenerator', 'UNet2DConditionModel', 'VLMDecodedResults', 'VLMPerfMetrics', 'VLMPipeline', 'VLMRawPerfMetrics', 'WhisperDecodedResultChunk', 'WhisperDecodedResults', 'WhisperGenerationConfig', 'WhisperPerfMetrics', 'WhisperPipeline', 'WhisperRawPerfMetrics', 'draft_model', 'get_version']
class Adapter:
    """
    Immutable LoRA Adapter that carries the adaptation matrices and serves as unique adapter identifier.
    """
    def __bool__(self) -> bool:
        ...
    @typing.overload
    def __init__(self) -> None:
        ...
    @typing.overload
    def __init__(self, path: os.PathLike) -> None:
        """
                    Immutable LoRA Adapter that carries the adaptation matrices and serves as unique adapter identifier.
                    path (os.PathLike): Path to adapter file in safetensors format.
        """
class AdapterConfig:
    """
    Adapter config that defines a combination of LoRA adapters with blending parameters.
    """
    class Mode:
        """
        Members:
        
          MODE_AUTO
        
          MODE_DYNAMIC
        
          MODE_STATIC_RANK
        
          MODE_STATIC
        
          MODE_FUSE
        """
        MODE_AUTO: typing.ClassVar[AdapterConfig.Mode]  # value = <Mode.MODE_AUTO: 0>
        MODE_DYNAMIC: typing.ClassVar[AdapterConfig.Mode]  # value = <Mode.MODE_DYNAMIC: 1>
        MODE_FUSE: typing.ClassVar[AdapterConfig.Mode]  # value = <Mode.MODE_FUSE: 4>
        MODE_STATIC: typing.ClassVar[AdapterConfig.Mode]  # value = <Mode.MODE_STATIC: 3>
        MODE_STATIC_RANK: typing.ClassVar[AdapterConfig.Mode]  # value = <Mode.MODE_STATIC_RANK: 2>
        __members__: typing.ClassVar[dict[str, AdapterConfig.Mode]]  # value = {'MODE_AUTO': <Mode.MODE_AUTO: 0>, 'MODE_DYNAMIC': <Mode.MODE_DYNAMIC: 1>, 'MODE_STATIC_RANK': <Mode.MODE_STATIC_RANK: 2>, 'MODE_STATIC': <Mode.MODE_STATIC: 3>, 'MODE_FUSE': <Mode.MODE_FUSE: 4>}
        def __eq__(self, other: typing.Any) -> bool:
            ...
        def __getstate__(self) -> int:
            ...
        def __hash__(self) -> int:
            ...
        def __index__(self) -> int:
            ...
        def __init__(self, value: int) -> None:
            ...
        def __int__(self) -> int:
            ...
        def __ne__(self, other: typing.Any) -> bool:
            ...
        def __repr__(self) -> str:
            ...
        def __setstate__(self, state: int) -> None:
            ...
        def __str__(self) -> str:
            ...
        @property
        def name(self) -> str:
            ...
        @property
        def value(self) -> int:
            ...
    def __bool__(self) -> bool:
        ...
    @typing.overload
    def __init__(self, mode: AdapterConfig.Mode = ...) -> None:
        ...
    @typing.overload
    def __init__(self, adapter: Adapter, alpha: float, mode: AdapterConfig.Mode = ...) -> None:
        ...
    @typing.overload
    def __init__(self, adapter: Adapter, mode: AdapterConfig.Mode = ...) -> None:
        ...
    @typing.overload
    def __init__(self, adapters: list[Adapter], mode: AdapterConfig.Mode = ...) -> None:
        ...
    @typing.overload
    def __init__(self, adapters: list[tuple[Adapter, float]], mode: AdapterConfig.Mode = ...) -> None:
        ...
    @typing.overload
    def add(self, adapter: Adapter, alpha: float) -> AdapterConfig:
        ...
    @typing.overload
    def add(self, adapter: Adapter) -> AdapterConfig:
        ...
    def get_adapters(self) -> list[Adapter]:
        ...
    def get_alpha(self, adapter: Adapter) -> float:
        ...
    def remove(self, adapter: Adapter) -> AdapterConfig:
        ...
    def set_alpha(self, adapter: Adapter, alpha: float) -> AdapterConfig:
        ...
class AggregationMode:
    """
    Represents the mode of per-token score aggregation when determining least important tokens for eviction from cache
                                   :param AggregationMode.SUM: In this mode the importance scores of each token will be summed after each step of generation
                                   :param AggregationMode.NORM_SUM: Same as SUM, but the importance scores are additionally divided by the lifetime (in tokens generated) of a given token in cache
    
    Members:
    
      SUM
    
      NORM_SUM
    """
    NORM_SUM: typing.ClassVar[AggregationMode]  # value = <AggregationMode.NORM_SUM: 1>
    SUM: typing.ClassVar[AggregationMode]  # value = <AggregationMode.SUM: 0>
    __members__: typing.ClassVar[dict[str, AggregationMode]]  # value = {'SUM': <AggregationMode.SUM: 0>, 'NORM_SUM': <AggregationMode.NORM_SUM: 1>}
    def __eq__(self, other: typing.Any) -> bool:
        ...
    def __getstate__(self) -> int:
        ...
    def __hash__(self) -> int:
        ...
    def __index__(self) -> int:
        ...
    def __init__(self, value: int) -> None:
        ...
    def __int__(self) -> int:
        ...
    def __ne__(self, other: typing.Any) -> bool:
        ...
    def __repr__(self) -> str:
        ...
    def __setstate__(self, state: int) -> None:
        ...
    def __str__(self) -> str:
        ...
    @property
    def name(self) -> str:
        ...
    @property
    def value(self) -> int:
        ...
class AutoencoderKL:
    """
    AutoencoderKL class.
    """
    class Config:
        """
        This class is used for storing AutoencoderKL config.
        """
        block_out_channels: list[int]
        in_channels: int
        latent_channels: int
        out_channels: int
        scaling_factor: float
        def __init__(self, config_path: os.PathLike) -> None:
            ...
    @typing.overload
    def __init__(self, vae_decoder_path: os.PathLike) -> None:
        """
                    AutoencoderKL class initialized only with decoder model.
                    vae_decoder_path (os.PathLike): VAE decoder directory.
        """
    @typing.overload
    def __init__(self, vae_encoder_path: os.PathLike, vae_decoder_path: os.PathLike) -> None:
        """
                    AutoencoderKL class initialized with both encoder and decoder models.
                    vae_encoder_path (os.PathLike): VAE encoder directory.
                    vae_decoder_path (os.PathLike): VAE decoder directory.
        """
    @typing.overload
    def __init__(self, vae_decoder_path: os.PathLike, device: str, **kwargs) -> None:
        """
                    AutoencoderKL class initialized only with decoder model.
                    vae_decoder_path (os.PathLike): VAE decoder directory.
                    device (str): Device on which inference will be done.
                    kwargs: Device properties.
        """
    @typing.overload
    def __init__(self, vae_encoder_path: os.PathLike, vae_decoder_path: os.PathLike, device: str, **kwargs) -> None:
        """
                    AutoencoderKL class initialized only with both encoder and decoder models.
                    vae_encoder_path (os.PathLike): VAE encoder directory.
                    vae_decoder_path (os.PathLike): VAE decoder directory.
                    device (str): Device on which inference will be done.
                    kwargs: Device properties.
        """
    @typing.overload
    def __init__(self, model: AutoencoderKL) -> None:
        """
        AutoencoderKL model
                    AutoencoderKL class.
                    model (AutoencoderKL): AutoencoderKL model.
        """
    def compile(self, device: str, **kwargs) -> None:
        """
        device on which inference will be done
                        Compiles the model.
                        device (str): Device to run the model on (e.g., CPU, GPU).
                        kwargs: Device properties.
        """
    def decode(self, latent: openvino._pyopenvino.Tensor, infer_duration: float) -> openvino._pyopenvino.Tensor:
        ...
    def encode(self, image: openvino._pyopenvino.Tensor, generator: Generator) -> openvino._pyopenvino.Tensor:
        ...
    def get_config(self) -> AutoencoderKL.Config:
        ...
    def get_vae_scale_factor(self) -> int:
        ...
    def reshape(self, batch_size: int, height: int, width: int) -> AutoencoderKL:
        ...
class CLIPTextModel:
    """
    CLIPTextModel class.
    """
    class Config:
        """
        This class is used for storing CLIPTextModel config.
        """
        max_position_embeddings: int
        num_hidden_layers: int
        def __init__(self, config_path: os.PathLike) -> None:
            ...
    @typing.overload
    def __init__(self, root_dir: os.PathLike) -> None:
        """
                    CLIPTextModel class
                    root_dir (os.PathLike): Model root directory.
        """
    @typing.overload
    def __init__(self, root_dir: os.PathLike, device: str, **kwargs) -> None:
        """
                    CLIPTextModel class
                    root_dir (os.PathLike): Model root directory.
                    device (str): Device on which inference will be done.
                    kwargs: Device properties.
        """
    @typing.overload
    def __init__(self, model: CLIPTextModel) -> None:
        """
        CLIPText model
                    CLIPTextModel class
                    model (CLIPTextModel): CLIPText model
        """
    def compile(self, device: str, **kwargs) -> None:
        """
                        Compiles the model.
                        device (str): Device to run the model on (e.g., CPU, GPU).
                        kwargs: Device properties.
        """
    def get_config(self) -> CLIPTextModel.Config:
        ...
    def get_output_tensor(self, idx: int) -> openvino._pyopenvino.Tensor:
        ...
    def infer(self, pos_prompt: str, neg_prompt: str, do_classifier_free_guidance: bool, infer_duration: float) -> openvino._pyopenvino.Tensor:
        ...
    def reshape(self, batch_size: int) -> CLIPTextModel:
        ...
    def set_adapters(self, adapters: AdapterConfig | None) -> None:
        ...
class CLIPTextModelWithProjection:
    """
    CLIPTextModelWithProjection class.
    """
    class Config:
        """
        This class is used for storing CLIPTextModelWithProjection config.
        """
        max_position_embeddings: int
        num_hidden_layers: int
        def __init__(self, config_path: os.PathLike) -> None:
            ...
    @typing.overload
    def __init__(self, root_dir: os.PathLike) -> None:
        """
                    CLIPTextModelWithProjection class
                    root_dir (os.PathLike): Model root directory.
        """
    @typing.overload
    def __init__(self, root_dir: os.PathLike, device: str, **kwargs) -> None:
        """
                    CLIPTextModelWithProjection class
                    root_dir (os.PathLike): Model root directory.
                    device (str): Device on which inference will be done.
                    kwargs: Device properties.
        """
    @typing.overload
    def __init__(self, model: CLIPTextModelWithProjection) -> None:
        """
        CLIPTextModelWithProjection model
                    CLIPTextModelWithProjection class
                    model (CLIPTextModelWithProjection): CLIPTextModelWithProjection model
        """
    def compile(self, device: str, **kwargs) -> None:
        """
                        Compiles the model.
                        device (str): Device to run the model on (e.g., CPU, GPU).
                        kwargs: Device properties.
        """
    def get_config(self) -> CLIPTextModelWithProjection.Config:
        ...
    def get_output_tensor(self, idx: int) -> openvino._pyopenvino.Tensor:
        ...
    def infer(self, pos_prompt: str, neg_prompt: str, do_classifier_free_guidance: bool, infer_duration: float) -> openvino._pyopenvino.Tensor:
        ...
    def reshape(self, batch_size: int) -> CLIPTextModelWithProjection:
        ...
    def set_adapters(self, adapters: AdapterConfig | None) -> None:
        ...
class CacheEvictionConfig:
    """
    
        Configuration struct for the cache eviction algorithm.
        :param start_size: Number of tokens in the *beginning* of KV cache that should be retained in the KV cache for this sequence during generation. Must be non-zero and a multiple of the KV cache block size for this pipeline.
        :type start_size: int
    
        :param recent_size: Number of tokens in the *end* of KV cache that should be retained in the KV cache for this sequence during generation. Must be non-zero and a multiple of the KV cache block size for this pipeline.
        :type recent_size: int
    
        :param max_cache_size: Maximum number of tokens that should be kept in the KV cache. The evictable block area will be located between the "start" and "recent" blocks and its size will be calculated as (`max_cache_size` - `start_size` - `recent_size`). Must be non-zero, larger than (`start_size` + `recent_size`), and a multiple of the KV cache block size for this pipeline. Note that since only the completely filled blocks are evicted, the actual maximum per-sequence KV cache size in tokens may be up to (`max_cache_size` + `SchedulerConfig.block_size - 1`).
        :type max_cache_size: int
    
        :param aggregation_mode: The mode used to compute the importance of tokens for eviction
        :type aggregation_mode: openvino_genai.AggregationMode
    """
    aggregation_mode: AggregationMode
    def __init__(self, start_size: int, recent_size: int, max_cache_size: int, aggregation_mode: AggregationMode) -> None:
        ...
    def get_evictable_size(self) -> int:
        ...
    def get_max_cache_size(self) -> int:
        ...
    def get_recent_size(self) -> int:
        ...
    def get_start_size(self) -> int:
        ...
class ChunkStreamerBase:
    """
    
        Base class for chunk streamers. In order to use inherit from from this class.
    """
    def __init__(self) -> None:
        ...
    def end(self) -> None:
        """
        End is called at the end of generation. It can be used to flush cache if your own streamer has one
        """
    def put(self, arg0: int) -> bool:
        """
        Put is called every time new token is generated. Returns a bool flag to indicate whether generation should be stopped, if return true generation stops
        """
    def put_chunk(self, arg0: list[int]) -> bool:
        """
        Put is called every time new token chunk is generated. Returns a bool flag to indicate whether generation should be stopped, if return true generation stops
        """
class ContinuousBatchingPipeline:
    """
    This class is used for generation with LLMs with continuous batchig
    """
    @typing.overload
    def __init__(self, models_path: os.PathLike, scheduler_config: SchedulerConfig, device: str, properties: dict[str, typing.Any] = {}, tokenizer_properties: dict[str, typing.Any] = {}) -> None:
        ...
    @typing.overload
    def __init__(self, models_path: os.PathLike, tokenizer: Tokenizer, scheduler_config: SchedulerConfig, device: str, **kwargs) -> None:
        ...
    @typing.overload
    def add_request(self, request_id: int, input_ids: openvino._pyopenvino.Tensor, generation_config: GenerationConfig) -> GenerationHandle:
        ...
    @typing.overload
    def add_request(self, request_id: int, prompt: str, generation_config: GenerationConfig) -> GenerationHandle:
        ...
    @typing.overload
    def generate(self, input_ids: list[openvino._pyopenvino.Tensor], generation_config: list[GenerationConfig], streamer: typing.Callable[[str], bool] | StreamerBase | None = None) -> list[EncodedGenerationResult]:
        ...
    @typing.overload
    def generate(self, prompts: list[str], generation_config: list[GenerationConfig], streamer: typing.Callable[[str], bool] | StreamerBase | None = None) -> list[GenerationResult]:
        ...
    def get_config(self) -> GenerationConfig:
        ...
    def get_metrics(self) -> PipelineMetrics:
        ...
    def get_tokenizer(self) -> Tokenizer:
        ...
    def has_non_finished_requests(self) -> bool:
        ...
    def step(self) -> None:
        ...
class CppStdGenerator(Generator):
    """
    This class wraps std::mt19937 pseudo-random generator.
    """
    def __init__(self, seed: int) -> None:
        ...
    def next(self) -> float:
        ...
    def randn_tensor(self, shape: openvino._pyopenvino.Shape) -> openvino._pyopenvino.Tensor:
        ...
    def seed(self, new_seed: int) -> None:
        ...
class DecodedResults:
    """
    
        Structure to store resulting batched text outputs and scores for each batch.
        The first num_return_sequences elements correspond to the first batch element.
    
        Parameters: 
        texts:      vector of resulting sequences.
        scores:     scores for each sequence.
        metrics:    performance metrics with tpot, ttft, etc. of type ov::genai::PerfMetrics.
    """
    def __init__(self) -> None:
        ...
    def __str__(self) -> str:
        ...
    @property
    def perf_metrics(self) -> PerfMetrics:
        ...
    @property
    def scores(self) -> list[float]:
        ...
    @property
    def texts(self) -> list[str]:
        ...
class EncodedGenerationResult:
    """
    
        GenerationResult stores resulting batched tokens and scores.
    
        Parameters: 
        request_id:         obsolete when handle API is approved as handle will connect results with prompts.
        generation_ids:     in a generic case we have multiple generation results per initial prompt
            depending on sampling parameters (e.g. beam search or parallel sampling).
        scores:             scores.
        status:             status of generation. The following values are possible:
            RUNNING = 0 - Default status for ongoing generation.
            FINISHED = 1 - Status set when generation has been finished.
            IGNORED = 2 - Status set when generation run into out-of-memory condition and could not be continued.
            DROPPED_BY_PIPELINE = 3 - Currently not used, TODO: implement abort functionality.
            DROPPED_BY_HANDLE = 4 - Status set when generation handle is dropped.
        perf_metrics:
                            Performance metrics for each generation result.
    
    """
    m_generation_ids: list[list[int]]
    m_scores: list[float]
    def __init__(self) -> None:
        ...
    @property
    def m_request_id(self) -> int:
        ...
    @property
    def perf_metrics(self) -> PerfMetrics:
        ...
class EncodedResults:
    """
    
        Structure to store resulting batched tokens and scores for each batch sequence.
        The first num_return_sequences elements correspond to the first batch element.
        In the case if results decoded with beam search and random sampling scores contain
        sum of logarithmic probabilities for each token in the sequence. In the case
        of greedy decoding scores are filled with zeros.
    
        Parameters: 
        tokens: sequence of resulting tokens.
        scores: sum of logarithmic probabilities of all tokens in the sequence.
        metrics: performance metrics with tpot, ttft, etc. of type ov::genai::PerfMetrics.
    """
    @property
    def perf_metrics(self) -> PerfMetrics:
        ...
    @property
    def scores(self) -> list[float]:
        ...
    @property
    def tokens(self) -> list[list[int]]:
        ...
class FluxTransformer2DModel:
    """
    FluxTransformer2DModel class.
    """
    class Config:
        """
        This class is used for storing FluxTransformer2DModel config.
        """
        default_sample_size: int
        in_channels: int
        def __init__(self, config_path: os.PathLike) -> None:
            ...
    @typing.overload
    def __init__(self, root_dir: os.PathLike) -> None:
        """
                    FluxTransformer2DModel class
                    root_dir (os.PathLike): Model root directory.
        """
    @typing.overload
    def __init__(self, root_dir: os.PathLike, device: str, **kwargs) -> None:
        """
                    UNet2DConditionModel class
                    root_dir (os.PathLike): Model root directory.
                    device (str): Device on which inference will be done.
                    kwargs: Device properties.
        """
    @typing.overload
    def __init__(self, model: FluxTransformer2DModel) -> None:
        """
        FluxTransformer2DModel model
                    FluxTransformer2DModel class
                    model (FluxTransformer2DModel): FluxTransformer2DModel model
        """
    def compile(self, device: str, **kwargs) -> None:
        """
                        Compiles the model.
                        device (str): Device to run the model on (e.g., CPU, GPU).
                        kwargs: Device properties.
        """
    def get_config(self) -> FluxTransformer2DModel.Config:
        ...
    def infer(self, sample: openvino._pyopenvino.Tensor, timestep: openvino._pyopenvino.Tensor, infer_duration: float) -> openvino._pyopenvino.Tensor:
        ...
    def reshape(self, batch_size: int, height: int, width: int, tokenizer_model_max_length: int) -> FluxTransformer2DModel:
        ...
    def set_hidden_states(self, tensor_name: str, encoder_hidden_states: openvino._pyopenvino.Tensor) -> None:
        ...
class GenerationConfig:
    """
    
        Structure to keep generation config parameters. For a selected method of decoding, only parameters from that group
        and generic parameters are used. For example, if do_sample is set to true, then only generic parameters and random sampling parameters will
        be used while greedy and beam search parameters will not affect decoding at all.
    
        Parameters:
        max_length:    the maximum length the generated tokens can have. Corresponds to the length of the input prompt +
                       max_new_tokens. Its effect is overridden by `max_new_tokens`, if also set.
        max_new_tokens: the maximum numbers of tokens to generate, excluding the number of tokens in the prompt. max_new_tokens has priority over max_length.
        min_new_tokens: set 0 probability for eos_token_id for the first eos_token_id generated tokens.
        ignore_eos:    if set to true, then generation will not stop even if <eos> token is met.
        eos_token_id:  token_id of <eos> (end of sentence)
        stop_strings: a set of strings that will cause pipeline to stop generating further tokens.
        include_stop_str_in_output: if set to true stop string that matched generation will be included in generation output (default: false)
        stop_token_ids: a set of tokens that will cause pipeline to stop generating further tokens.
        echo:           if set to true, the model will echo the prompt in the output.
        logprobs:       number of top logprobs computed for each position, if set to 0, logprobs are not computed and value 0.0 is returned.
                        Currently only single top logprob can be returned, so any logprobs > 1 is treated as logprobs == 1. (default: 0).
    
        repetition_penalty: the parameter for repetition penalty. 1.0 means no penalty.
        presence_penalty: reduces absolute log prob if the token was generated at least once.
        frequency_penalty: reduces absolute log prob as many times as the token was generated.
    
        Beam search specific parameters:
        num_beams:         number of beams for beam search. 1 disables beam search.
        num_beam_groups:   number of groups to divide `num_beams` into in order to ensure diversity among different groups of beams.
        diversity_penalty: value is subtracted from a beam's score if it generates the same token as any beam from other group at a particular time.
        length_penalty:    exponential penalty to the length that is used with beam-based generation. It is applied as an exponent to
            the sequence length, which in turn is used to divide the score of the sequence. Since the score is the log
            likelihood of the sequence (i.e. negative), length_penalty > 0.0 promotes longer sequences, while
            length_penalty < 0.0 encourages shorter sequences.
        num_return_sequences: the number of sequences to return for grouped beam search decoding.
        no_repeat_ngram_size: if set to int > 0, all ngrams of that size can only occur once.
        stop_criteria:        controls the stopping condition for grouped beam search. It accepts the following values:
            "openvino_genai.StopCriteria.EARLY", where the generation stops as soon as there are `num_beams` complete candidates;
            "openvino_genai.StopCriteria.HEURISTIC" is applied and the generation stops when is it very unlikely to find better candidates;
            "openvino_genai.StopCriteria.NEVER", where the beam search procedure only stops when there cannot be better candidates (canonical beam search algorithm).
    
        Random sampling parameters:
        temperature:        the value used to modulate token probabilities for random sampling.
        top_p:              if set to float < 1, only the smallest set of most probable tokens with probabilities that add up to top_p or higher are kept for generation.
        top_k:              the number of highest probability vocabulary tokens to keep for top-k-filtering.
        do_sample:          whether or not to use multinomial random sampling that add up to `top_p` or higher are kept.
        num_return_sequences: the number of sequences to generate from a single prompt.
    """
    adapters: AdapterConfig | None
    assistant_confidence_threshold: float
    diversity_penalty: float
    do_sample: bool
    echo: bool
    eos_token_id: int
    frequency_penalty: float
    ignore_eos: bool
    include_stop_str_in_output: bool
    length_penalty: float
    logprobs: int
    max_length: int
    max_new_tokens: int
    max_ngram_size: int
    min_new_tokens: int
    no_repeat_ngram_size: int
    num_assistant_tokens: int
    num_beam_groups: int
    num_beams: int
    num_return_sequences: int
    presence_penalty: float
    repetition_penalty: float
    rng_seed: int
    stop_criteria: StopCriteria
    stop_strings: set[str]
    stop_token_ids: set[int]
    temperature: float
    top_k: int
    top_p: float
    @typing.overload
    def __init__(self, json_path: os.PathLike) -> None:
        """
        path where generation_config.json is stored
        """
    @typing.overload
    def __init__(self, **kwargs) -> None:
        ...
    def is_assisting_generation(self) -> bool:
        ...
    def is_beam_search(self) -> bool:
        ...
    def is_greedy_decoding(self) -> bool:
        ...
    def is_multinomial(self) -> bool:
        ...
    def is_prompt_lookup(self) -> bool:
        ...
    def set_eos_token_id(self, tokenizer_eos_token_id: int) -> None:
        ...
    def update_generation_config(self, **kwargs) -> None:
        ...
    def validate(self) -> None:
        ...
class GenerationFinishReason:
    """
    Members:
    
      NONE
    
      STOP
    
      LENGTH
    """
    LENGTH: typing.ClassVar[GenerationFinishReason]  # value = <GenerationFinishReason.LENGTH: 2>
    NONE: typing.ClassVar[GenerationFinishReason]  # value = <GenerationFinishReason.NONE: 0>
    STOP: typing.ClassVar[GenerationFinishReason]  # value = <GenerationFinishReason.STOP: 1>
    __members__: typing.ClassVar[dict[str, GenerationFinishReason]]  # value = {'NONE': <GenerationFinishReason.NONE: 0>, 'STOP': <GenerationFinishReason.STOP: 1>, 'LENGTH': <GenerationFinishReason.LENGTH: 2>}
    def __eq__(self, other: typing.Any) -> bool:
        ...
    def __getstate__(self) -> int:
        ...
    def __hash__(self) -> int:
        ...
    def __index__(self) -> int:
        ...
    def __init__(self, value: int) -> None:
        ...
    def __int__(self) -> int:
        ...
    def __ne__(self, other: typing.Any) -> bool:
        ...
    def __repr__(self) -> str:
        ...
    def __setstate__(self, state: int) -> None:
        ...
    def __str__(self) -> str:
        ...
    @property
    def name(self) -> str:
        ...
    @property
    def value(self) -> int:
        ...
class GenerationHandle:
    def back(self) -> dict[int, GenerationOutput]:
        ...
    def can_read(self) -> bool:
        ...
    def drop(self) -> None:
        ...
    def get_status(self) -> GenerationStatus:
        ...
    def read(self) -> dict[int, GenerationOutput]:
        ...
    def read_all(self) -> list[GenerationOutput]:
        ...
class GenerationOutput:
    finish_reason: GenerationFinishReason
    generated_ids: list[int]
    generated_log_probs: list[float]
    score: float
class GenerationResult:
    """
    
        GenerationResult stores resulting batched tokens and scores.
    
        Parameters: 
        request_id:         obsolete when handle API is approved as handle will connect results with prompts.
        generation_ids:     in a generic case we have multiple generation results per initial prompt
            depending on sampling parameters (e.g. beam search or parallel sampling).
        scores:             scores.
        status:             status of generation. The following values are possible:
            RUNNING = 0 - Default status for ongoing generation.
            FINISHED = 1 - Status set when generation has been finished.
            IGNORED = 2 - Status set when generation run into out-of-memory condition and could not be continued.
            DROPPED_BY_PIPELINE = 3 - Currently not used, TODO: implement abort functionality.
            DROPPED_BY_HANDLE = 4 - Status set when generation handle is dropped.
        perf_metrics:
                            Performance metrics for each generation result.
    
    """
    m_generation_ids: list[str]
    m_scores: list[float]
    m_status: GenerationStatus
    def __init__(self) -> None:
        ...
    def __repr__(self) -> str:
        ...
    def get_generation_ids(self) -> list[str]:
        ...
    @property
    def m_request_id(self) -> int:
        ...
    @property
    def perf_metrics(self) -> PerfMetrics:
        ...
class GenerationStatus:
    """
    Members:
    
      RUNNING
    
      FINISHED
    
      IGNORED
    
      DROPPED_BY_PIPELINE
    
      DROPPED_BY_HANDLE
    """
    DROPPED_BY_HANDLE: typing.ClassVar[GenerationStatus]  # value = <GenerationStatus.DROPPED_BY_HANDLE: 4>
    DROPPED_BY_PIPELINE: typing.ClassVar[GenerationStatus]  # value = <GenerationStatus.DROPPED_BY_PIPELINE: 3>
    FINISHED: typing.ClassVar[GenerationStatus]  # value = <GenerationStatus.FINISHED: 1>
    IGNORED: typing.ClassVar[GenerationStatus]  # value = <GenerationStatus.IGNORED: 2>
    RUNNING: typing.ClassVar[GenerationStatus]  # value = <GenerationStatus.RUNNING: 0>
    __members__: typing.ClassVar[dict[str, GenerationStatus]]  # value = {'RUNNING': <GenerationStatus.RUNNING: 0>, 'FINISHED': <GenerationStatus.FINISHED: 1>, 'IGNORED': <GenerationStatus.IGNORED: 2>, 'DROPPED_BY_PIPELINE': <GenerationStatus.DROPPED_BY_PIPELINE: 3>, 'DROPPED_BY_HANDLE': <GenerationStatus.DROPPED_BY_HANDLE: 4>}
    def __eq__(self, other: typing.Any) -> bool:
        ...
    def __getstate__(self) -> int:
        ...
    def __hash__(self) -> int:
        ...
    def __index__(self) -> int:
        ...
    def __init__(self, value: int) -> None:
        ...
    def __int__(self) -> int:
        ...
    def __ne__(self, other: typing.Any) -> bool:
        ...
    def __repr__(self) -> str:
        ...
    def __setstate__(self, state: int) -> None:
        ...
    def __str__(self) -> str:
        ...
    @property
    def name(self) -> str:
        ...
    @property
    def value(self) -> int:
        ...
class Generator:
    """
    This class is used for storing pseudo-random generator.
    """
    def __init__(self) -> None:
        ...
class Image2ImagePipeline:
    """
    This class is used for generation with image-to-image models.
    """
    @staticmethod
    def latent_consistency_model(scheduler: Scheduler, clip_text_model: CLIPTextModel, unet: UNet2DConditionModel, vae: AutoencoderKL) -> Image2ImagePipeline:
        ...
    @staticmethod
    def stable_diffusion(scheduler: Scheduler, clip_text_model: CLIPTextModel, unet: UNet2DConditionModel, vae: AutoencoderKL) -> Image2ImagePipeline:
        ...
    @staticmethod
    def stable_diffusion_xl(scheduler: Scheduler, clip_text_model: CLIPTextModel, clip_text_model_with_projection: CLIPTextModelWithProjection, unet: UNet2DConditionModel, vae: AutoencoderKL) -> Image2ImagePipeline:
        ...
    @typing.overload
    def __init__(self, models_path: os.PathLike) -> None:
        """
                    Image2ImagePipeline class constructor.
                    models_path (os.PathLike): Path to the folder with exported model files.
        """
    @typing.overload
    def __init__(self, models_path: os.PathLike, device: str, **kwargs) -> None:
        """
                    Image2ImagePipeline class constructor.
                    models_path (os.PathLike): Path with exported model files.
                    device (str): Device to run the model on (e.g., CPU, GPU).
                    kwargs: Image2ImagePipeline properties
        """
    @typing.overload
    def __init__(self, pipe: InpaintingPipeline) -> None:
        ...
    def compile(self, device: str, **kwargs) -> None:
        """
                        Compiles the model.
                        device (str): Device to run the model on (e.g., CPU, GPU).
                        kwargs: Device properties.
        """
    def decode(self, latent: openvino._pyopenvino.Tensor) -> openvino._pyopenvino.Tensor:
        ...
    def generate(self, prompt: str, image: openvino._pyopenvino.Tensor, **kwargs) -> openvino._pyopenvino.Tensor:
        """
            Generates images for text-to-image models.
        
            :param prompt: input prompt
            :type prompt: str
        
            :param kwargs: arbitrary keyword arguments with keys corresponding to generate params.
        
            Expected parameters list:
            prompt_2: str - second prompt,
            prompt_3: str - third prompt,
            negative_prompt: str - negative prompt,
            negative_prompt_2: str - second negative prompt,
            negative_prompt_3: str - third negative prompt,
            num_images_per_prompt: int - number of images, that should be generated per prompt,
            guidance_scale: float - guidance scale,
            generation_config: GenerationConfig,
            height: int - height of resulting images,
            width: int - width of resulting images,
            num_inference_steps: int - number of inference steps,
            rng_seed: int - a seed for random numbers generator,
            generator: openvino_genai.TorchGenerator, openvino_genai.CppStdGenerator or class inherited from openvino_genai.Generator - random generator,
            adapters: LoRA adapters,
            strength: strength for image to image generation. 1.0f means initial image is fully noised,
            max_sequence_length: int - length of t5_encoder_model input
        
            :return: ov.Tensor with resulting images
            :rtype: ov.Tensor
        """
    def get_generation_config(self) -> ImageGenerationConfig:
        ...
    def get_performance_metrics(self) -> ImageGenerationPerfMetrics:
        ...
    def reshape(self, num_images_per_prompt: int, height: int, width: int, guidance_scale: float) -> None:
        ...
    def set_generation_config(self, config: ImageGenerationConfig) -> None:
        ...
    def set_scheduler(self, scheduler: Scheduler) -> None:
        ...
class ImageGenerationConfig:
    """
    This class is used for storing generation config for image generation pipeline.
    """
    adapters: AdapterConfig | None
    generator: Generator
    guidance_scale: float
    height: int
    max_sequence_length: int
    negative_prompt: str | None
    negative_prompt_2: str | None
    negative_prompt_3: str | None
    num_images_per_prompt: int
    num_inference_steps: int
    prompt_2: str | None
    prompt_3: str | None
    rng_seed: int
    strength: float
    width: int
    def __init__(self) -> None:
        ...
    def update_generation_config(self, **kwargs) -> None:
        ...
    def validate(self) -> None:
        ...
class ImageGenerationPerfMetrics:
    """
    
        Holds performance metrics for each generate call.
    
        PerfMetrics holds fields with mean and standard deviations for the following metrics:
        - Generate iteration duration, ms
        - Inference duration for unet model, ms
        - Inference duration for transformer model, ms
    
        Additional fields include:
        - Load time, ms
        - Generate total duration, ms
        - inference durations for each encoder, ms
        - inference duration of vae_encoder model, ms
        - inference duration of vae_decoder model, ms
    
        Preferable way to access values is via get functions. Getters calculate mean and std values from raw_metrics and return pairs.
        If mean and std were already calculated, getters return cached values.
    
        :param get_load_time: Returns the load time in milliseconds.
        :type get_load_time: float
    
        :param get_generate_duration: Returns the generate duration in milliseconds.
        :type get_generate_duration: float
    
        :param get_inference_total_duration: Returns the total inference durations (including encoder, unet/transformer and decoder inference) in milliseconds.
        :type get_inference_total_duration: float
    
        :param get_iteration_duration: Returns the mean and standard deviation of one generation iteration in milliseconds.
        :type get_iteration_duration: MeanStdPair
    
        :param unet_inference_duration: Returns the mean and standard deviation of one unet inference in milliseconds.
        :type unet_inference_duration: MeanStdPair
    
        :param get_transformer_inference_duration: Returns the mean and standard deviation of one transformer inference in milliseconds.
        :type get_transformer_inference_duration: MeanStdPair
    
        :param raw_metrics: A structure of RawImageGenerationPerfMetrics type that holds raw metrics.
        :type raw_metrics: RawImageGenerationPerfMetrics
    """
    def __init__(self) -> None:
        ...
    def get_generate_duration(self) -> float:
        ...
    def get_inference_total_duration(self) -> float:
        ...
    def get_iteration_duration(self) -> MeanStdPair:
        ...
    def get_load_time(self) -> float:
        ...
    def get_transformer_inference_duration(self) -> MeanStdPair:
        ...
    def get_unet_inference_duration(self) -> MeanStdPair:
        ...
    @property
    def raw_metrics(self) -> RawImageGenerationPerfMetrics:
        ...
class InpaintingPipeline:
    """
    This class is used for generation with inpainting models.
    """
    @staticmethod
    def latent_consistency_model(scheduler: Scheduler, clip_text_model: CLIPTextModel, unet: UNet2DConditionModel, vae: AutoencoderKL) -> InpaintingPipeline:
        ...
    @staticmethod
    def stable_diffusion(scheduler: Scheduler, clip_text_model: CLIPTextModel, unet: UNet2DConditionModel, vae: AutoencoderKL) -> InpaintingPipeline:
        ...
    @staticmethod
    def stable_diffusion_xl(scheduler: Scheduler, clip_text_model: CLIPTextModel, clip_text_model_with_projection: CLIPTextModelWithProjection, unet: UNet2DConditionModel, vae: AutoencoderKL) -> InpaintingPipeline:
        ...
    @typing.overload
    def __init__(self, models_path: os.PathLike) -> None:
        """
                    InpaintingPipeline class constructor.
                    models_path (os.PathLike): Path to the folder with exported model files.
        """
    @typing.overload
    def __init__(self, models_path: os.PathLike, device: str, **kwargs) -> None:
        """
                    InpaintingPipeline class constructor.
                    models_path (os.PathLike): Path with exported model files.
                    device (str): Device to run the model on (e.g., CPU, GPU).
                    kwargs: InpaintingPipeline properties
        """
    @typing.overload
    def __init__(self, pipe: Image2ImagePipeline) -> None:
        ...
    def compile(self, device: str, **kwargs) -> None:
        """
                        Compiles the model.
                        device (str): Device to run the model on (e.g., CPU, GPU).
                        kwargs: Device properties.
        """
    def decode(self, latent: openvino._pyopenvino.Tensor) -> openvino._pyopenvino.Tensor:
        ...
    def generate(self, prompt: str, image: openvino._pyopenvino.Tensor, mask_image: openvino._pyopenvino.Tensor, **kwargs) -> openvino._pyopenvino.Tensor:
        """
            Generates images for text-to-image models.
        
            :param prompt: input prompt
            :type prompt: str
        
            :param kwargs: arbitrary keyword arguments with keys corresponding to generate params.
        
            Expected parameters list:
            prompt_2: str - second prompt,
            prompt_3: str - third prompt,
            negative_prompt: str - negative prompt,
            negative_prompt_2: str - second negative prompt,
            negative_prompt_3: str - third negative prompt,
            num_images_per_prompt: int - number of images, that should be generated per prompt,
            guidance_scale: float - guidance scale,
            generation_config: GenerationConfig,
            height: int - height of resulting images,
            width: int - width of resulting images,
            num_inference_steps: int - number of inference steps,
            rng_seed: int - a seed for random numbers generator,
            generator: openvino_genai.TorchGenerator, openvino_genai.CppStdGenerator or class inherited from openvino_genai.Generator - random generator,
            adapters: LoRA adapters,
            strength: strength for image to image generation. 1.0f means initial image is fully noised,
            max_sequence_length: int - length of t5_encoder_model input
        
            :return: ov.Tensor with resulting images
            :rtype: ov.Tensor
        """
    def get_generation_config(self) -> ImageGenerationConfig:
        ...
    def get_performance_metrics(self) -> ImageGenerationPerfMetrics:
        ...
    def reshape(self, num_images_per_prompt: int, height: int, width: int, guidance_scale: float) -> None:
        ...
    def set_generation_config(self, config: ImageGenerationConfig) -> None:
        ...
    def set_scheduler(self, scheduler: Scheduler) -> None:
        ...
class LLMPipeline:
    """
    This class is used for generation with LLMs
    """
    def __call__(self, inputs: openvino._pyopenvino.Tensor | TokenizedInputs | str | list[str], generation_config: GenerationConfig | None = None, streamer: typing.Callable[[str], bool] | StreamerBase | None = None, **kwargs) -> EncodedResults | DecodedResults:
        """
            Generates sequences or tokens for LLMs. If input is a string or list of strings then resulting sequences will be already detokenized.
        
            :param inputs: inputs in the form of string, list of strings or tokenized input_ids
            :type inputs: str, List[str], ov.genai.TokenizedInputs, or ov.Tensor
        
            :param generation_config: generation_config
            :type generation_config: GenerationConfig or a Dict
        
            :param streamer: streamer either as a lambda with a boolean returning flag whether generation should be stopped
            :type : Callable[[str], bool], ov.genai.StreamerBase
        
            :param kwargs: arbitrary keyword arguments with keys corresponding to GenerationConfig fields.
            :type : Dict
        
            :return: return results in encoded, or decoded form depending on inputs type
            :rtype: DecodedResults, EncodedResults, str
         
         
            Structure to keep generation config parameters. For a selected method of decoding, only parameters from that group
            and generic parameters are used. For example, if do_sample is set to true, then only generic parameters and random sampling parameters will
            be used while greedy and beam search parameters will not affect decoding at all.
        
            Parameters:
            max_length:    the maximum length the generated tokens can have. Corresponds to the length of the input prompt +
                           max_new_tokens. Its effect is overridden by `max_new_tokens`, if also set.
            max_new_tokens: the maximum numbers of tokens to generate, excluding the number of tokens in the prompt. max_new_tokens has priority over max_length.
            min_new_tokens: set 0 probability for eos_token_id for the first eos_token_id generated tokens.
            ignore_eos:    if set to true, then generation will not stop even if <eos> token is met.
            eos_token_id:  token_id of <eos> (end of sentence)
            stop_strings: a set of strings that will cause pipeline to stop generating further tokens.
            include_stop_str_in_output: if set to true stop string that matched generation will be included in generation output (default: false)
            stop_token_ids: a set of tokens that will cause pipeline to stop generating further tokens.
            echo:           if set to true, the model will echo the prompt in the output.
            logprobs:       number of top logprobs computed for each position, if set to 0, logprobs are not computed and value 0.0 is returned.
                            Currently only single top logprob can be returned, so any logprobs > 1 is treated as logprobs == 1. (default: 0).
        
            repetition_penalty: the parameter for repetition penalty. 1.0 means no penalty.
            presence_penalty: reduces absolute log prob if the token was generated at least once.
            frequency_penalty: reduces absolute log prob as many times as the token was generated.
        
            Beam search specific parameters:
            num_beams:         number of beams for beam search. 1 disables beam search.
            num_beam_groups:   number of groups to divide `num_beams` into in order to ensure diversity among different groups of beams.
            diversity_penalty: value is subtracted from a beam's score if it generates the same token as any beam from other group at a particular time.
            length_penalty:    exponential penalty to the length that is used with beam-based generation. It is applied as an exponent to
                the sequence length, which in turn is used to divide the score of the sequence. Since the score is the log
                likelihood of the sequence (i.e. negative), length_penalty > 0.0 promotes longer sequences, while
                length_penalty < 0.0 encourages shorter sequences.
            num_return_sequences: the number of sequences to return for grouped beam search decoding.
            no_repeat_ngram_size: if set to int > 0, all ngrams of that size can only occur once.
            stop_criteria:        controls the stopping condition for grouped beam search. It accepts the following values:
                "openvino_genai.StopCriteria.EARLY", where the generation stops as soon as there are `num_beams` complete candidates;
                "openvino_genai.StopCriteria.HEURISTIC" is applied and the generation stops when is it very unlikely to find better candidates;
                "openvino_genai.StopCriteria.NEVER", where the beam search procedure only stops when there cannot be better candidates (canonical beam search algorithm).
        
            Random sampling parameters:
            temperature:        the value used to modulate token probabilities for random sampling.
            top_p:              if set to float < 1, only the smallest set of most probable tokens with probabilities that add up to top_p or higher are kept for generation.
            top_k:              the number of highest probability vocabulary tokens to keep for top-k-filtering.
            do_sample:          whether or not to use multinomial random sampling that add up to `top_p` or higher are kept.
            num_return_sequences: the number of sequences to generate from a single prompt.
        """
    @typing.overload
    def __init__(self, models_path: os.PathLike, tokenizer: Tokenizer, device: str, config: dict[str, typing.Any] = {}, **kwargs) -> None:
        """
                    LLMPipeline class constructor for manually created openvino_genai.Tokenizer.
                    models_path (os.PathLike): Path to the model file.
                    tokenizer (openvino_genai.Tokenizer): tokenizer object.
                    device (str): Device to run the model on (e.g., CPU, GPU). Default is 'CPU'.
                    Add {"scheduler_config": ov_genai.SchedulerConfig} to config properties to create continuous batching pipeline.
                    kwargs: Device properties.
        """
    @typing.overload
    def __init__(self, models_path: os.PathLike, device: str, config: dict[str, typing.Any] = {}, **kwargs) -> None:
        """
                    LLMPipeline class constructor.
                    models_path (os.PathLike): Path to the model file.
                    device (str): Device to run the model on (e.g., CPU, GPU). Default is 'CPU'.
                    Add {"scheduler_config": ov_genai.SchedulerConfig} to config properties to create continuous batching pipeline.
                    kwargs: Device properties.
        """
    def finish_chat(self) -> None:
        ...
    def generate(self, inputs: openvino._pyopenvino.Tensor | TokenizedInputs | str | list[str], generation_config: GenerationConfig | None = None, streamer: typing.Callable[[str], bool] | StreamerBase | None = None, **kwargs) -> EncodedResults | DecodedResults:
        """
            Generates sequences or tokens for LLMs. If input is a string or list of strings then resulting sequences will be already detokenized.
        
            :param inputs: inputs in the form of string, list of strings or tokenized input_ids
            :type inputs: str, List[str], ov.genai.TokenizedInputs, or ov.Tensor
        
            :param generation_config: generation_config
            :type generation_config: GenerationConfig or a Dict
        
            :param streamer: streamer either as a lambda with a boolean returning flag whether generation should be stopped
            :type : Callable[[str], bool], ov.genai.StreamerBase
        
            :param kwargs: arbitrary keyword arguments with keys corresponding to GenerationConfig fields.
            :type : Dict
        
            :return: return results in encoded, or decoded form depending on inputs type
            :rtype: DecodedResults, EncodedResults, str
         
         
            Structure to keep generation config parameters. For a selected method of decoding, only parameters from that group
            and generic parameters are used. For example, if do_sample is set to true, then only generic parameters and random sampling parameters will
            be used while greedy and beam search parameters will not affect decoding at all.
        
            Parameters:
            max_length:    the maximum length the generated tokens can have. Corresponds to the length of the input prompt +
                           max_new_tokens. Its effect is overridden by `max_new_tokens`, if also set.
            max_new_tokens: the maximum numbers of tokens to generate, excluding the number of tokens in the prompt. max_new_tokens has priority over max_length.
            min_new_tokens: set 0 probability for eos_token_id for the first eos_token_id generated tokens.
            ignore_eos:    if set to true, then generation will not stop even if <eos> token is met.
            eos_token_id:  token_id of <eos> (end of sentence)
            stop_strings: a set of strings that will cause pipeline to stop generating further tokens.
            include_stop_str_in_output: if set to true stop string that matched generation will be included in generation output (default: false)
            stop_token_ids: a set of tokens that will cause pipeline to stop generating further tokens.
            echo:           if set to true, the model will echo the prompt in the output.
            logprobs:       number of top logprobs computed for each position, if set to 0, logprobs are not computed and value 0.0 is returned.
                            Currently only single top logprob can be returned, so any logprobs > 1 is treated as logprobs == 1. (default: 0).
        
            repetition_penalty: the parameter for repetition penalty. 1.0 means no penalty.
            presence_penalty: reduces absolute log prob if the token was generated at least once.
            frequency_penalty: reduces absolute log prob as many times as the token was generated.
        
            Beam search specific parameters:
            num_beams:         number of beams for beam search. 1 disables beam search.
            num_beam_groups:   number of groups to divide `num_beams` into in order to ensure diversity among different groups of beams.
            diversity_penalty: value is subtracted from a beam's score if it generates the same token as any beam from other group at a particular time.
            length_penalty:    exponential penalty to the length that is used with beam-based generation. It is applied as an exponent to
                the sequence length, which in turn is used to divide the score of the sequence. Since the score is the log
                likelihood of the sequence (i.e. negative), length_penalty > 0.0 promotes longer sequences, while
                length_penalty < 0.0 encourages shorter sequences.
            num_return_sequences: the number of sequences to return for grouped beam search decoding.
            no_repeat_ngram_size: if set to int > 0, all ngrams of that size can only occur once.
            stop_criteria:        controls the stopping condition for grouped beam search. It accepts the following values:
                "openvino_genai.StopCriteria.EARLY", where the generation stops as soon as there are `num_beams` complete candidates;
                "openvino_genai.StopCriteria.HEURISTIC" is applied and the generation stops when is it very unlikely to find better candidates;
                "openvino_genai.StopCriteria.NEVER", where the beam search procedure only stops when there cannot be better candidates (canonical beam search algorithm).
        
            Random sampling parameters:
            temperature:        the value used to modulate token probabilities for random sampling.
            top_p:              if set to float < 1, only the smallest set of most probable tokens with probabilities that add up to top_p or higher are kept for generation.
            top_k:              the number of highest probability vocabulary tokens to keep for top-k-filtering.
            do_sample:          whether or not to use multinomial random sampling that add up to `top_p` or higher are kept.
            num_return_sequences: the number of sequences to generate from a single prompt.
        """
    def get_generation_config(self) -> GenerationConfig:
        ...
    def get_tokenizer(self) -> Tokenizer:
        ...
    def set_generation_config(self, config: GenerationConfig) -> None:
        ...
    def start_chat(self, system_message: str = '') -> None:
        ...
class MeanStdPair:
    def __init__(self) -> None:
        ...
    def __iter__(self) -> typing.Iterator[float]:
        ...
    @property
    def mean(self) -> float:
        ...
    @property
    def std(self) -> float:
        ...
class PerfMetrics:
    """
    
        Holds performance metrics for each generate call.
    
        PerfMetrics holds fields with mean and standard deviations for the following metrics:
        - Time To the First Token (TTFT), ms
        - Time per Output Token (TPOT), ms/token
        - Generate total duration, ms
        - Tokenization duration, ms
        - Detokenization duration, ms
        - Throughput, tokens/s
    
        Additional fields include:
        - Load time, ms
        - Number of generated tokens
        - Number of tokens in the input prompt
    
        Preferable way to access values is via get functions. Getters calculate mean and std values from raw_metrics and return pairs.
        If mean and std were already calculated, getters return cached values.
    
        :param get_load_time: Returns the load time in milliseconds.
        :type get_load_time: float
    
        :param get_num_generated_tokens: Returns the number of generated tokens.
        :type get_num_generated_tokens: int
    
        :param get_num_input_tokens: Returns the number of tokens in the input prompt.
        :type get_num_input_tokens: int
    
        :param get_ttft: Returns the mean and standard deviation of TTFT in milliseconds.
        :type get_ttft: MeanStdPair
    
        :param get_tpot: Returns the mean and standard deviation of TPOT in milliseconds.
        :type get_tpot: MeanStdPair
    
        :param get_throughput: Returns the mean and standard deviation of throughput in tokens per second.
        :type get_throughput: MeanStdPair
    
        :param get_generate_duration: Returns the mean and standard deviation of generate durations in milliseconds.
        :type get_generate_duration: MeanStdPair
    
        :param get_tokenization_duration: Returns the mean and standard deviation of tokenization durations in milliseconds.
        :type get_tokenization_duration: MeanStdPair
    
        :param get_detokenization_duration: Returns the mean and standard deviation of detokenization durations in milliseconds.
        :type get_detokenization_duration: MeanStdPair
    
        :param raw_metrics: A structure of RawPerfMetrics type that holds raw metrics.
        :type raw_metrics: RawPerfMetrics
    """
    def __add__(self, metrics: PerfMetrics) -> PerfMetrics:
        ...
    def __iadd__(self, right: PerfMetrics) -> PerfMetrics:
        ...
    def __init__(self) -> None:
        ...
    def get_detokenization_duration(self) -> MeanStdPair:
        ...
    def get_generate_duration(self) -> MeanStdPair:
        ...
    def get_inference_duration(self) -> MeanStdPair:
        ...
    def get_ipot(self) -> MeanStdPair:
        ...
    def get_load_time(self) -> float:
        ...
    def get_num_generated_tokens(self) -> int:
        ...
    def get_num_input_tokens(self) -> int:
        ...
    def get_throughput(self) -> MeanStdPair:
        ...
    def get_tokenization_duration(self) -> MeanStdPair:
        ...
    def get_tpot(self) -> MeanStdPair:
        ...
    def get_ttft(self) -> MeanStdPair:
        ...
    @property
    def raw_metrics(self) -> RawPerfMetrics:
        ...
class PipelineMetrics:
    """
    
        Contains general pipeline metrics, either aggregated throughout the lifetime of the generation pipeline
        or measured at the previous generation step.
    
        :param requests: Number of requests to be processed by the pipeline.
        :type requests: int
    
        :param scheduled_requests:  Number of requests that were scheduled for processing at the previous step of the pipeline.
        :type scheduled_requests: int
    
        :param cache_usage: Percentage of KV cache usage in the last generation step.
        :type cache_usage: float
    
        :param max_cache_usage: Max KV cache usage during the lifetime of the pipeline in %
        :type max_cache_usage: float
    
    
        :param avg_cache_usage: Running average of the KV cache usage (in %) during the lifetime of the pipeline, with max window size of 1000 steps
        :type avg_cache_usage: float
    """
    def __init__(self) -> None:
        ...
    @property
    def avg_cache_usage(self) -> float:
        ...
    @property
    def cache_usage(self) -> float:
        ...
    @property
    def max_cache_usage(self) -> float:
        ...
    @property
    def requests(self) -> int:
        ...
    @property
    def scheduled_requests(self) -> int:
        ...
<<<<<<< HEAD
    @property
    def total_num_scheduled_tokens(self) -> int:
        ...
class RawImageGenerationPerfMetrics:
    """
    
        Structure with raw performance metrics for each generation before any statistics are calculated.
    
        :param unet_inference_durations: Durations for each unet inference in microseconds.
        :type unet_inference_durations: List[float]
    
        :param transformer_inference_durations: Durations for each transformer inference in microseconds.
        :type transformer_inference_durations: List[float]
    
        :param iteration_durations: Durations for each step iteration in microseconds.
        :type iteration_durations: List[float]
    """
    def __init__(self) -> None:
        ...
    @property
    def iteration_durations(self) -> list[float]:
        ...
    @property
    def transformer_inference_durations(self) -> list[float]:
        ...
    @property
    def unet_inference_durations(self) -> list[float]:
        ...
=======
>>>>>>> b284111d
class RawPerfMetrics:
    """
    
        Structure with raw performance metrics for each generation before any statistics are calculated.
    
        :param generate_durations: Durations for each generate call in milliseconds.
        :type generate_durations: List[float]
    
        :param tokenization_durations: Durations for the tokenization process in milliseconds.
        :type tokenization_durations: List[float]
    
        :param detokenization_durations: Durations for the detokenization process in milliseconds.
        :type detokenization_durations: List[float]
    
        :param m_times_to_first_token: Times to the first token for each call in milliseconds.
        :type m_times_to_first_token: List[float]
    
        :param m_new_token_times: Timestamps of generation every token or batch of tokens in milliseconds.
        :type m_new_token_times: List[double]
    
        :param token_infer_durations : Inference time for each token in milliseconds.
        :type batch_sizes: List[float]
    
        :param m_batch_sizes: Batch sizes for each generate call.
        :type m_batch_sizes: List[int]
    
        :param m_durations: Total durations for each generate call in milliseconds.
        :type m_durations: List[float]
    
        :param inference_durations : Total inference duration for each generate call in milliseconds.
        :type batch_sizes: List[float]
    """
    def __init__(self) -> None:
        ...
    @property
    def detokenization_durations(self) -> list[float]:
        ...
    @property
    def generate_durations(self) -> list[float]:
        ...
    @property
    def inference_durations(self) -> list[float]:
        ...
    @property
    def m_batch_sizes(self) -> list[int]:
        ...
    @property
    def m_durations(self) -> list[float]:
        ...
    @property
    def m_new_token_times(self) -> list[float]:
        ...
    @property
    def m_times_to_first_token(self) -> list[float]:
        ...
    @property
    def token_infer_durations(self) -> list[float]:
        ...
    @property
    def tokenization_durations(self) -> list[float]:
        ...
class SD3Transformer2DModel:
    """
    SD3Transformer2DModel class.
    """
    class Config:
        """
        This class is used for storing SD3Transformer2DModel config.
        """
        in_channels: int
        joint_attention_dim: int
        patch_size: int
        sample_size: int
        def __init__(self, config_path: os.PathLike) -> None:
            ...
    @typing.overload
    def __init__(self, root_dir: os.PathLike) -> None:
        """
                    SD3Transformer2DModel class
                    root_dir (os.PathLike): Model root directory.
        """
    @typing.overload
    def __init__(self, root_dir: os.PathLike, device: str, **kwargs) -> None:
        """
                    SD3Transformer2DModel class
                    root_dir (os.PathLike): Model root directory.
                    device (str): Device on which inference will be done.
                    kwargs: Device properties.
        """
    @typing.overload
    def __init__(self, model: SD3Transformer2DModel) -> None:
        """
        SD3Transformer2DModel model
                    SD3Transformer2DModel class
                    model (SD3Transformer2DModel): SD3Transformer2DModel model
        """
    def compile(self, device: str, **kwargs) -> None:
        """
                        Compiles the model.
                        device (str): Device to run the model on (e.g., CPU, GPU).
                        kwargs: Device properties.
        """
    def get_config(self) -> SD3Transformer2DModel.Config:
        ...
    def infer(self, sample: openvino._pyopenvino.Tensor, timestep: openvino._pyopenvino.Tensor, infer_duration: float) -> openvino._pyopenvino.Tensor:
        ...
    def reshape(self, batch_size: int, height: int, width: int, tokenizer_model_max_length: int) -> SD3Transformer2DModel:
        ...
    def set_hidden_states(self, tensor_name: str, encoder_hidden_states: openvino._pyopenvino.Tensor) -> None:
        ...
class Scheduler:
    """
    Scheduler for image generation pipelines.
    """
    class Type:
        """
        Members:
        
          AUTO
        
          LCM
        
          LMS_DISCRETE
        
          DDIM
        
          EULER_DISCRETE
        
          FLOW_MATCH_EULER_DISCRETE
        
          PNDM
        
          EULER_ANCESTRAL_DISCRETE
        """
        AUTO: typing.ClassVar[Scheduler.Type]  # value = <Type.AUTO: 0>
        DDIM: typing.ClassVar[Scheduler.Type]  # value = <Type.DDIM: 3>
        EULER_ANCESTRAL_DISCRETE: typing.ClassVar[Scheduler.Type]  # value = <Type.EULER_ANCESTRAL_DISCRETE: 7>
        EULER_DISCRETE: typing.ClassVar[Scheduler.Type]  # value = <Type.EULER_DISCRETE: 4>
        FLOW_MATCH_EULER_DISCRETE: typing.ClassVar[Scheduler.Type]  # value = <Type.FLOW_MATCH_EULER_DISCRETE: 5>
        LCM: typing.ClassVar[Scheduler.Type]  # value = <Type.LCM: 1>
        LMS_DISCRETE: typing.ClassVar[Scheduler.Type]  # value = <Type.LMS_DISCRETE: 2>
        PNDM: typing.ClassVar[Scheduler.Type]  # value = <Type.PNDM: 6>
        __members__: typing.ClassVar[dict[str, Scheduler.Type]]  # value = {'AUTO': <Type.AUTO: 0>, 'LCM': <Type.LCM: 1>, 'LMS_DISCRETE': <Type.LMS_DISCRETE: 2>, 'DDIM': <Type.DDIM: 3>, 'EULER_DISCRETE': <Type.EULER_DISCRETE: 4>, 'FLOW_MATCH_EULER_DISCRETE': <Type.FLOW_MATCH_EULER_DISCRETE: 5>, 'PNDM': <Type.PNDM: 6>, 'EULER_ANCESTRAL_DISCRETE': <Type.EULER_ANCESTRAL_DISCRETE: 7>}
        def __eq__(self, other: typing.Any) -> bool:
            ...
        def __getstate__(self) -> int:
            ...
        def __hash__(self) -> int:
            ...
        def __index__(self) -> int:
            ...
        def __init__(self, value: int) -> None:
            ...
        def __int__(self) -> int:
            ...
        def __ne__(self, other: typing.Any) -> bool:
            ...
        def __repr__(self) -> str:
            ...
        def __setstate__(self, state: int) -> None:
            ...
        def __str__(self) -> str:
            ...
        @property
        def name(self) -> str:
            ...
        @property
        def value(self) -> int:
            ...
    @staticmethod
    def from_config(scheduler_config_path: os.PathLike, scheduler_type: Scheduler.Type = ...) -> Scheduler:
        ...
class SchedulerConfig:
    """
    
        SchedulerConfig to construct ContinuousBatchingPipeline
    
        Parameters: 
        max_num_batched_tokens:     a maximum number of tokens to batch (in contrast to max_batch_size which combines
            independent sequences, we consider total amount of tokens in a batch).
        num_kv_blocks:              total number of KV blocks available to scheduler logic.
        cache_size:                 total size of KV cache in GB.
        block_size:                 block size for KV cache.
        dynamic_split_fuse:         whether to split prompt / generate to different scheduling phases.
    
        vLLM-like settings:
        max_num_seqs:               max number of scheduled sequences (you can think of it as "max batch size").
        enable_prefix_caching:      Enable caching of KV-blocks.
            When turned on all previously calculated KV-caches are kept in memory for future usages.
            KV-caches can be rewritten if KV-cache limit is reached, but blocks are not released.
            This results in more RAM usage, maximum RAM usage is determined by cache_size or num_kv_blocks parameters.
            When turend off only KV-cache required for batch calculation is kept in memory and
            when a sequence has finished genegartion its cache is released.
    """
    cache_eviction_config: CacheEvictionConfig
    cache_size: int
    dynamic_split_fuse: bool
    enable_prefix_caching: bool
    max_num_batched_tokens: int
    max_num_seqs: int
    num_kv_blocks: int
    use_cache_eviction: bool
    def __init__(self) -> None:
        ...
class StopCriteria:
    """
    
        StopCriteria controls the stopping condition for grouped beam search.
    
        The following values are possible:
            "openvino_genai.StopCriteria.EARLY" stops as soon as there are `num_beams` complete candidates.
            "openvino_genai.StopCriteria.HEURISTIC" stops when is it unlikely to find better candidates.
            "openvino_genai.StopCriteria.NEVER" stops when there cannot be better candidates.
    
    
    Members:
    
      EARLY
    
      HEURISTIC
    
      NEVER
    """
    EARLY: typing.ClassVar[StopCriteria]  # value = <StopCriteria.EARLY: 0>
    HEURISTIC: typing.ClassVar[StopCriteria]  # value = <StopCriteria.HEURISTIC: 1>
    NEVER: typing.ClassVar[StopCriteria]  # value = <StopCriteria.NEVER: 2>
    __members__: typing.ClassVar[dict[str, StopCriteria]]  # value = {'EARLY': <StopCriteria.EARLY: 0>, 'HEURISTIC': <StopCriteria.HEURISTIC: 1>, 'NEVER': <StopCriteria.NEVER: 2>}
    def __eq__(self, other: typing.Any) -> bool:
        ...
    def __getstate__(self) -> int:
        ...
    def __hash__(self) -> int:
        ...
    def __index__(self) -> int:
        ...
    def __init__(self, value: int) -> None:
        ...
    def __int__(self) -> int:
        ...
    def __ne__(self, other: typing.Any) -> bool:
        ...
    def __repr__(self) -> str:
        ...
    def __setstate__(self, state: int) -> None:
        ...
    def __str__(self) -> str:
        ...
    @property
    def name(self) -> str:
        ...
    @property
    def value(self) -> int:
        ...
class StreamerBase:
    """
    
        Base class for streamers. In order to use inherit from from this class and implement put, and methods.
    """
    def __init__(self) -> None:
        ...
    def end(self) -> None:
        """
        End is called at the end of generation. It can be used to flush cache if your own streamer has one
        """
    def put(self, token: int) -> bool:
        """
        Put is called every time new token is decoded. Returns a bool flag to indicate whether generation should be stopped, if return true generation stops
        """
class T5EncoderModel:
    """
    T5EncoderModel class.
    """
    @typing.overload
    def __init__(self, root_dir: os.PathLike) -> None:
        """
                    T5EncoderModel class
                    root_dir (os.PathLike): Model root directory.
        """
    @typing.overload
    def __init__(self, root_dir: os.PathLike, device: str, **kwargs) -> None:
        """
                    T5EncoderModel class
                    root_dir (os.PathLike): Model root directory.
                    device (str): Device on which inference will be done.
                    kwargs: Device properties.
        """
    @typing.overload
    def __init__(self, model: T5EncoderModel) -> None:
        """
        T5EncoderModel model
                    T5EncoderModel class
                    model (T5EncoderModel): T5EncoderModel model
        """
    def compile(self, device: str, **kwargs) -> None:
        """
                        Compiles the model.
                        device (str): Device to run the model on (e.g., CPU, GPU).
                        kwargs: Device properties.
        """
    def get_output_tensor(self, idx: int) -> openvino._pyopenvino.Tensor:
        ...
    def infer(self, pos_prompt: str, neg_prompt: str, do_classifier_free_guidance: bool, max_sequence_length: int, infer_duration: float) -> openvino._pyopenvino.Tensor:
        ...
    def reshape(self, batch_size: int, max_sequence_length: int) -> T5EncoderModel:
        ...
class Text2ImagePipeline:
    """
    This class is used for generation with text-to-image models.
    """
    @staticmethod
    def flux(scheduler: Scheduler, clip_text_model: CLIPTextModel, t5_encoder_model: T5EncoderModel, transformer: FluxTransformer2DModel, vae: AutoencoderKL) -> Text2ImagePipeline:
        ...
    @staticmethod
    def latent_consistency_model(scheduler: Scheduler, clip_text_model: CLIPTextModel, unet: UNet2DConditionModel, vae: AutoencoderKL) -> Text2ImagePipeline:
        ...
    @staticmethod
    def stable_diffusion(scheduler: Scheduler, clip_text_model: CLIPTextModel, unet: UNet2DConditionModel, vae: AutoencoderKL) -> Text2ImagePipeline:
        ...
    @staticmethod
    @typing.overload
    def stable_diffusion_3(scheduler: Scheduler, clip_text_model_1: CLIPTextModelWithProjection, clip_text_model_2: CLIPTextModelWithProjection, t5_encoder_model: T5EncoderModel, transformer: SD3Transformer2DModel, vae: AutoencoderKL) -> Text2ImagePipeline:
        ...
    @staticmethod
    @typing.overload
    def stable_diffusion_3(scheduler: Scheduler, clip_text_model_1: CLIPTextModelWithProjection, clip_text_model_2: CLIPTextModelWithProjection, transformer: SD3Transformer2DModel, vae: AutoencoderKL) -> Text2ImagePipeline:
        ...
    @staticmethod
    def stable_diffusion_xl(scheduler: Scheduler, clip_text_model: CLIPTextModel, clip_text_model_with_projection: CLIPTextModelWithProjection, unet: UNet2DConditionModel, vae: AutoencoderKL) -> Text2ImagePipeline:
        ...
    @typing.overload
    def __init__(self, models_path: os.PathLike) -> None:
        """
                    Text2ImagePipeline class constructor.
                    models_path (os.PathLike): Path to the folder with exported model files.
        """
    @typing.overload
    def __init__(self, models_path: os.PathLike, device: str, **kwargs) -> None:
        """
                    Text2ImagePipeline class constructor.
                    models_path (os.PathLike): Path with exported model files.
                    device (str): Device to run the model on (e.g., CPU, GPU).
                    kwargs: Text2ImagePipeline properties
        """
    @typing.overload
    def __init__(self, pipe: Image2ImagePipeline) -> None:
        ...
    @typing.overload
    def __init__(self, pipe: InpaintingPipeline) -> None:
        ...
    def compile(self, device: str, **kwargs) -> None:
        """
                        Compiles the model.
                        device (str): Device to run the model on (e.g., CPU, GPU).
                        kwargs: Device properties.
        """
    def decode(self, latent: openvino._pyopenvino.Tensor) -> openvino._pyopenvino.Tensor:
        ...
    def generate(self, prompt: str, **kwargs) -> openvino._pyopenvino.Tensor:
        """
            Generates images for text-to-image models.
        
            :param prompt: input prompt
            :type prompt: str
        
            :param kwargs: arbitrary keyword arguments with keys corresponding to generate params.
        
            Expected parameters list:
            prompt_2: str - second prompt,
            prompt_3: str - third prompt,
            negative_prompt: str - negative prompt,
            negative_prompt_2: str - second negative prompt,
            negative_prompt_3: str - third negative prompt,
            num_images_per_prompt: int - number of images, that should be generated per prompt,
            guidance_scale: float - guidance scale,
            generation_config: GenerationConfig,
            height: int - height of resulting images,
            width: int - width of resulting images,
            num_inference_steps: int - number of inference steps,
            rng_seed: int - a seed for random numbers generator,
            generator: openvino_genai.TorchGenerator, openvino_genai.CppStdGenerator or class inherited from openvino_genai.Generator - random generator,
            adapters: LoRA adapters,
            strength: strength for image to image generation. 1.0f means initial image is fully noised,
            max_sequence_length: int - length of t5_encoder_model input
        
            :return: ov.Tensor with resulting images
            :rtype: ov.Tensor
        """
    def get_generation_config(self) -> ImageGenerationConfig:
        ...
    def get_performance_metrics(self) -> ImageGenerationPerfMetrics:
        ...
    def reshape(self, num_images_per_prompt: int, height: int, width: int, guidance_scale: float) -> None:
        ...
    def set_generation_config(self, config: ImageGenerationConfig) -> None:
        ...
    def set_scheduler(self, scheduler: Scheduler) -> None:
        ...
class TokenizedInputs:
    attention_mask: openvino._pyopenvino.Tensor
    input_ids: openvino._pyopenvino.Tensor
    def __init__(self, input_ids: openvino._pyopenvino.Tensor, attention_mask: openvino._pyopenvino.Tensor) -> None:
        ...
class Tokenizer:
    """
    openvino_genai.Tokenizer object is used to initialize Tokenizer
               if it's located in a different path than the main model.
    """
    def __init__(self, tokenizer_path: os.PathLike, properties: dict[str, typing.Any] = {}, **kwargs) -> None:
        ...
    def apply_chat_template(self, history: list[dict[str, str]], add_generation_prompt: bool, chat_template: str = '') -> str:
        """
        Embeds input prompts with special tags for a chat scenario.
        """
    @typing.overload
    def decode(self, tokens: list[int], skip_special_tokens: bool = True) -> str:
        """
        Decode a sequence into a string prompt.
        """
    @typing.overload
    def decode(self, tokens: openvino._pyopenvino.Tensor, skip_special_tokens: bool = True) -> list[str]:
        """
        Decode tensor into a list of string prompts.
        """
    @typing.overload
    def decode(self, tokens: list[list[int]], skip_special_tokens: bool = True) -> list[str]:
        """
        Decode a batch of tokens into a list of string prompt.
        """
    @typing.overload
    def encode(self, prompts: list[str], add_special_tokens: bool = True) -> TokenizedInputs:
        """
        Encodes a list of prompts into tokenized inputs.
        """
    @typing.overload
    def encode(self, prompt: str, add_special_tokens: bool = True) -> TokenizedInputs:
        """
        Encodes a single prompt into tokenized input.
        """
    def get_bos_token(self) -> str:
        ...
    def get_bos_token_id(self) -> int:
        ...
    def get_eos_token(self) -> str:
        ...
    def get_eos_token_id(self) -> int:
        ...
    def get_pad_token(self) -> str:
        ...
    def get_pad_token_id(self) -> int:
        ...
    def set_chat_template(self, chat_template: str) -> None:
        """
        Override a chat_template read from tokenizer_config.json.
        """
class TorchGenerator(CppStdGenerator):
    """
    This class provides OpenVINO GenAI Generator wrapper for torch.Generator
    """
    def __init__(self, seed: int) -> None:
        ...
    def next(self) -> float:
        ...
    def randn_tensor(self, shape: openvino._pyopenvino.Shape) -> openvino._pyopenvino.Tensor:
        ...
    def seed(self, new_seed: int) -> None:
        ...
class UNet2DConditionModel:
    """
    UNet2DConditionModel class.
    """
    class Config:
        """
        This class is used for storing UNet2DConditionModel config.
        """
        in_channels: int
        sample_size: int
        time_cond_proj_dim: int
        def __init__(self, config_path: os.PathLike) -> None:
            ...
    @typing.overload
    def __init__(self, root_dir: os.PathLike) -> None:
        """
                    UNet2DConditionModel class
                    root_dir (os.PathLike): Model root directory.
        """
    @typing.overload
    def __init__(self, root_dir: os.PathLike, device: str, **kwargs) -> None:
        """
                    UNet2DConditionModel class
                    root_dir (os.PathLike): Model root directory.
                    device (str): Device on which inference will be done.
                    kwargs: Device properties.
        """
    @typing.overload
    def __init__(self, model: UNet2DConditionModel) -> None:
        """
        UNet2DConditionModel model
                    UNet2DConditionModel class
                    model (UNet2DConditionModel): UNet2DConditionModel model
        """
    def compile(self, device: str, **kwargs) -> None:
        """
                        Compiles the model.
                        device (str): Device to run the model on (e.g., CPU, GPU).
                        kwargs: Device properties.
        """
    def do_classifier_free_guidance(self, guidance_scale: float) -> bool:
        ...
    def get_config(self) -> UNet2DConditionModel.Config:
        ...
    def infer(self, sample: openvino._pyopenvino.Tensor, timestep: openvino._pyopenvino.Tensor, infer_duration: float) -> openvino._pyopenvino.Tensor:
        ...
    def reshape(self, batch_size: int, height: int, width: int, tokenizer_model_max_length: int) -> UNet2DConditionModel:
        ...
    def set_adapters(self, adapters: AdapterConfig | None) -> None:
        ...
    def set_hidden_states(self, tensor_name: str, encoder_hidden_states: openvino._pyopenvino.Tensor) -> None:
        ...
class VLMDecodedResults(DecodedResults):
    """
    
        Structure to store resulting batched text outputs and scores for each batch.
        The first num_return_sequences elements correspond to the first batch element.
    
        Parameters:
        texts:      vector of resulting sequences.
        scores:     scores for each sequence.
        metrics:    performance metrics with tpot, ttft, etc. of type openvino_genai.VLMPerfMetrics.
    """
    def __init__(self) -> None:
        ...
    def __str__(self) -> str:
        ...
    @property
    def perf_metrics(self) -> VLMPerfMetrics:
        ...
    @property
    def scores(self) -> list[float]:
        ...
    @property
    def texts(self) -> list[str]:
        ...
class VLMPerfMetrics(PerfMetrics):
    """
    
        Structure with raw performance metrics for each generation before any statistics are calculated.
    
        :param get_prepare_embeddings_duration: Returns mean and standard deviation of embeddings preparation duration in milliseconds
        :type get_prepare_embeddings_duration: MeanStdPair
    
        :param vlm_raw_metrics: VLM specific raw metrics
        :type VLMRawPerfMetrics:
    """
    def __init__(self) -> None:
        ...
    def get_prepare_embeddings_duration(self) -> MeanStdPair:
        ...
    @property
    def vlm_raw_metrics(self) -> VLMRawPerfMetrics:
        ...
class VLMPipeline:
    """
    This class is used for generation with VLMs
    """
    def __init__(self, models_path: os.PathLike, device: str, **kwargs) -> None:
        """
        device on which inference will be done
                    VLMPipeline class constructor.
                    models_path (os.PathLike): Path to the folder with exported model files.
                    device (str): Device to run the model on (e.g., CPU, GPU). Default is 'CPU'.
                    kwargs: Device properties
        """
    def finish_chat(self) -> None:
        ...
    @typing.overload
    def generate(self, prompt: str, images: list[openvino._pyopenvino.Tensor], generation_config: GenerationConfig, streamer: typing.Callable[[str], bool] | StreamerBase | None = None, **kwargs) -> VLMDecodedResults:
        """
            Generates sequences for VLMs.
        
            :param prompt: input prompt
            :type prompt: str
        
            :param images: image or list of images
            :type images: List[ov.Tensor] or ov.Tensor
        
            :param generation_config: generation_config
            :type generation_config: GenerationConfig or a Dict
        
            :param streamer: streamer either as a lambda with a boolean returning flag whether generation should be stopped
            :type : Callable[[str], bool], ov.genai.StreamerBase
        
            :param kwargs: arbitrary keyword arguments with keys corresponding to GenerationConfig fields.
            :type : Dict
        
            :return: return results in decoded form
            :rtype: VLMDecodedResults
        """
    @typing.overload
    def generate(self, prompt: str, images: openvino._pyopenvino.Tensor, generation_config: GenerationConfig, streamer: typing.Callable[[str], bool] | StreamerBase | None = None, **kwargs) -> VLMDecodedResults:
        """
            Generates sequences for VLMs.
        
            :param prompt: input prompt
            :type prompt: str
        
            :param images: image or list of images
            :type images: List[ov.Tensor] or ov.Tensor
        
            :param generation_config: generation_config
            :type generation_config: GenerationConfig or a Dict
        
            :param streamer: streamer either as a lambda with a boolean returning flag whether generation should be stopped
            :type : Callable[[str], bool], ov.genai.StreamerBase
        
            :param kwargs: arbitrary keyword arguments with keys corresponding to GenerationConfig fields.
            :type : Dict
        
            :return: return results in decoded form
            :rtype: VLMDecodedResults
        """
    @typing.overload
    def generate(self, prompt: str, **kwargs) -> VLMDecodedResults:
        """
            Generates sequences for VLMs.
        
            :param prompt: input prompt
            :type prompt: str
        
            :param kwargs: arbitrary keyword arguments with keys corresponding to generate params.
        
            Expected parameters list:
            image: ov.Tensor - input image,
            images: List[ov.Tensor] - input images,
            generation_config: GenerationConfig,
            streamer: Callable[[str], bool], ov.genai.StreamerBase - streamer either as a lambda with a boolean returning flag whether generation should be stopped
        
            :return: return results in decoded form
            :rtype: VLMDecodedResults
        """
    def get_generation_config(self) -> GenerationConfig:
        ...
    def get_tokenizer(self) -> Tokenizer:
        ...
    def set_chat_template(self, chat_template: str) -> None:
        ...
    def set_generation_config(self, config: GenerationConfig) -> None:
        ...
    def start_chat(self, system_message: str = '') -> None:
        ...
class VLMRawPerfMetrics:
    """
    
        Structure with VLM specific raw performance metrics for each generation before any statistics are calculated.
    
        :param prepare_embeddings_durations: Durations of embeddings preparation.
        :type prepare_embeddings_durations: List[MicroSeconds]
    """
    def __init__(self) -> None:
        ...
    @property
    def prepare_embeddings_durations(self) -> list[float]:
        ...
class WhisperDecodedResultChunk:
    """
    
        Structure to store decoded text with corresponding timestamps
    
        :param start_ts chunk start time in seconds
        :param end_ts   chunk end time in seconds
        :param text     chunk text
    """
    def __init__(self) -> None:
        ...
    @property
    def end_ts(self) -> float:
        ...
    @property
    def start_ts(self) -> float:
        ...
    @property
    def text(self) -> str:
        ...
class WhisperDecodedResults:
    """
    
        Structure to store resulting text outputs and scores.
    
        Parameters:
        texts:      vector of resulting sequences.
        scores:     scores for each sequence.
        metrics:    performance metrics with tpot, ttft, etc. of type ov::genai::PerfMetrics.
        shunks:     optional chunks of resulting sequences with timestamps
    """
    def __str__(self) -> str:
        ...
    @property
    def chunks(self) -> list[WhisperDecodedResultChunk] | None:
        ...
    @property
    def perf_metrics(self) -> WhisperPerfMetrics:
        ...
    @property
    def scores(self) -> list[float]:
        ...
    @property
    def texts(self) -> list[str]:
        ...
class WhisperGenerationConfig:
    """
    
        WhisperGenerationConfig
        :param max_length: the maximum length the generated tokens can have. Corresponds to the length of the input prompt +
                           `max_new_tokens`. Its effect is overridden by `max_new_tokens`, if also set.
        :type max_length: int
    
        :param max_new_tokens: the maximum numbers of tokens to generate, excluding the number of tokens in the prompt. max_new_tokens has priority over max_length.
        :type max_new_tokens: int
    
        :param eos_token_id: End of stream token id.
        :type eos_token_id: int
    
        Whisper specific parameters:
    
        :param decoder_start_token_id: Corresponds to the ”<|startoftranscript|>” token.
        :type decoder_start_token_id: int
    
        :param pad_token_id: Padding token id.
        :type pad_token_id: int
    
        :param translate_token_id: Translate token id.
        :type translate_token_id: int
    
        :param transcribe_token_id: Transcribe token id.
        :type transcribe_token_id: int
    
        :param no_timestamps_token_id: No timestamps token id.
        :type no_timestamps_token_id: int
    
        :param prev_sot_token_id: Corresponds to the ”<|startofprev|>” token.
        :type prev_sot_token_id: int
    
        :param is_multilingual:
        :type is_multilingual: bool
    
        :param begin_suppress_tokens: A list containing tokens that will be suppressed at the beginning of the sampling process.
        :type begin_suppress_tokens: list[int]
    
        :param suppress_tokens: A list containing the non-speech tokens that will be suppressed during generation.
        :type suppress_tokens: list[int]
    
        :param language: Language token to use for generation in the form of <|en|>.
                         You can find all the possible language tokens in the generation_config.json lang_to_id dictionary.
        :type language: Optional[str]
    
        :param lang_to_id: Language token to token_id map. Initialized from the generation_config.json lang_to_id dictionary.
        :type lang_to_id: Dict[str, int]
    
        :param task: Task to use for generation, either “translate” or “transcribe”
        :type task: int
    
        :param return_timestamps: If `true` the pipeline will return timestamps along the text for *segments* of words in the text.
                           For instance, if you get
                           WhisperDecodedResultChunk
                               start_ts = 0.5
                               end_ts = 1.5
                               text = " Hi there!"
                           then it means the model predicts that the segment "Hi there!" was spoken after `0.5` and before `1.5` seconds.
                           Note that a segment of text refers to a sequence of one or more words, rather than individual words.
        :type return_timestamps: bool
    
        :param initial_prompt: Initial prompt tokens passed as a previous transcription (after `<|startofprev|>` token) to the first processing
        window. Can be used to steer the model to use particular spellings or styles.
    
        Example:
          auto result = pipeline.generate(raw_speech);
          //  He has gone and gone for good answered Paul Icrom who...
    
          auto result = pipeline.generate(raw_speech, ov::genai::initial_prompt("Polychrome"));
          //  He has gone and gone for good answered Polychrome who...
        :type initial_prompt: Optional[str]
    
        :param hotwords:  Hotwords tokens passed as a previous transcription (after `<|startofprev|>` token) to the all processing windows.
        Can be used to steer the model to use particular spellings or styles.
    
        Example:
          auto result = pipeline.generate(raw_speech);
          //  He has gone and gone for good answered Paul Icrom who...
    
          auto result = pipeline.generate(raw_speech, ov::genai::hotwords("Polychrome"));
          //  He has gone and gone for good answered Polychrome who...
        :type hotwords: Optional[str]
    """
    begin_suppress_tokens: list[int]
    decoder_start_token_id: int
    eos_token_id: int
    hotwords: str | None
    initial_prompt: str | None
    is_multilingual: bool
    lang_to_id: dict[str, int]
    language: str | None
    max_initial_timestamp_index: int
    max_length: int
    max_new_tokens: int
    no_timestamps_token_id: int
    pad_token_id: int
    prev_sot_token_id: int
    return_timestamps: bool
    suppress_tokens: list[int]
    task: str | None
    transcribe_token_id: int
    translate_token_id: int
    @typing.overload
    def __init__(self, json_path: os.PathLike) -> None:
        """
        path where generation_config.json is stored
        """
    @typing.overload
    def __init__(self, **kwargs) -> None:
        ...
    def set_eos_token_id(self, tokenizer_eos_token_id: int) -> None:
        ...
    def update_generation_config(self, **kwargs) -> None:
        ...
class WhisperPerfMetrics(PerfMetrics):
    """
    
        Structure with raw performance metrics for each generation before any statistics are calculated.
    
        :param get_features_extraction_duration: Returns mean and standard deviation of features extraction duration in milliseconds
        :type get_features_extraction_duration: MeanStdPair
    
        :param whisper_raw_metrics: Whisper specific raw metrics
        :type WhisperRawPerfMetrics:
    """
    def __init__(self) -> None:
        ...
    def get_features_extraction_duration(self) -> MeanStdPair:
        ...
    @property
    def whisper_raw_metrics(self) -> WhisperRawPerfMetrics:
        ...
class WhisperPipeline:
    """
    Automatic speech recognition pipeline
    """
    def __init__(self, models_path: os.PathLike, device: str, **kwargs) -> None:
        """
                    WhisperPipeline class constructor.
                    models_path (os.PathLike): Path to the model file.
                    device (str): Device to run the model on (e.g., CPU, GPU).
        """
    def generate(self, raw_speech_input: list[float], generation_config: WhisperGenerationConfig | None = None, streamer: typing.Callable[[str], bool] | ChunkStreamerBase | None = None, **kwargs) -> WhisperDecodedResults:
        """
            High level generate that receives raw speech as a vector of floats and returns decoded output.
        
            :param raw_speech_input: inputs in the form of list of floats. Required to be normalized to near [-1, 1] range and have 16k Hz sampling rate.
            :type raw_speech_input: List[float]
        
            :param generation_config: generation_config
            :type generation_config: WhisperGenerationConfig or a Dict
        
            :param streamer: streamer either as a lambda with a boolean returning flag whether generation should be stopped.
                             Streamer supported for short-form audio (< 30 seconds) with `return_timestamps=False` only
            :type : Callable[[str], bool], ov.genai.StreamerBase
        
            :param kwargs: arbitrary keyword arguments with keys corresponding to WhisperGenerationConfig fields.
            :type : Dict
        
            :return: return results in decoded form
            :rtype: WhisperDecodedResults
         
         
            WhisperGenerationConfig
            :param max_length: the maximum length the generated tokens can have. Corresponds to the length of the input prompt +
                               `max_new_tokens`. Its effect is overridden by `max_new_tokens`, if also set.
            :type max_length: int
        
            :param max_new_tokens: the maximum numbers of tokens to generate, excluding the number of tokens in the prompt. max_new_tokens has priority over max_length.
            :type max_new_tokens: int
        
            :param eos_token_id: End of stream token id.
            :type eos_token_id: int
        
            Whisper specific parameters:
        
            :param decoder_start_token_id: Corresponds to the ”<|startoftranscript|>” token.
            :type decoder_start_token_id: int
        
            :param pad_token_id: Padding token id.
            :type pad_token_id: int
        
            :param translate_token_id: Translate token id.
            :type translate_token_id: int
        
            :param transcribe_token_id: Transcribe token id.
            :type transcribe_token_id: int
        
            :param no_timestamps_token_id: No timestamps token id.
            :type no_timestamps_token_id: int
        
            :param prev_sot_token_id: Corresponds to the ”<|startofprev|>” token.
            :type prev_sot_token_id: int
        
            :param is_multilingual:
            :type is_multilingual: bool
        
            :param begin_suppress_tokens: A list containing tokens that will be suppressed at the beginning of the sampling process.
            :type begin_suppress_tokens: list[int]
        
            :param suppress_tokens: A list containing the non-speech tokens that will be suppressed during generation.
            :type suppress_tokens: list[int]
        
            :param language: Language token to use for generation in the form of <|en|>.
                             You can find all the possible language tokens in the generation_config.json lang_to_id dictionary.
            :type language: Optional[str]
        
            :param lang_to_id: Language token to token_id map. Initialized from the generation_config.json lang_to_id dictionary.
            :type lang_to_id: Dict[str, int]
        
            :param task: Task to use for generation, either “translate” or “transcribe”
            :type task: int
        
            :param return_timestamps: If `true` the pipeline will return timestamps along the text for *segments* of words in the text.
                               For instance, if you get
                               WhisperDecodedResultChunk
                                   start_ts = 0.5
                                   end_ts = 1.5
                                   text = " Hi there!"
                               then it means the model predicts that the segment "Hi there!" was spoken after `0.5` and before `1.5` seconds.
                               Note that a segment of text refers to a sequence of one or more words, rather than individual words.
            :type return_timestamps: bool
        
            :param initial_prompt: Initial prompt tokens passed as a previous transcription (after `<|startofprev|>` token) to the first processing
            window. Can be used to steer the model to use particular spellings or styles.
        
            Example:
              auto result = pipeline.generate(raw_speech);
              //  He has gone and gone for good answered Paul Icrom who...
        
              auto result = pipeline.generate(raw_speech, ov::genai::initial_prompt("Polychrome"));
              //  He has gone and gone for good answered Polychrome who...
            :type initial_prompt: Optional[str]
        
            :param hotwords:  Hotwords tokens passed as a previous transcription (after `<|startofprev|>` token) to the all processing windows.
            Can be used to steer the model to use particular spellings or styles.
        
            Example:
              auto result = pipeline.generate(raw_speech);
              //  He has gone and gone for good answered Paul Icrom who...
        
              auto result = pipeline.generate(raw_speech, ov::genai::hotwords("Polychrome"));
              //  He has gone and gone for good answered Polychrome who...
            :type hotwords: Optional[str]
        """
    def get_generation_config(self) -> WhisperGenerationConfig:
        ...
    def get_tokenizer(self) -> Tokenizer:
        ...
    def set_generation_config(self, config: WhisperGenerationConfig) -> None:
        ...
class WhisperRawPerfMetrics:
    """
    
        Structure with whisper specific raw performance metrics for each generation before any statistics are calculated.
    
        :param features_extraction_durations: Duration for each features extraction call.
        :type features_extraction_durations: List[MicroSeconds]
    """
    def __init__(self) -> None:
        ...
    @property
    def features_extraction_durations(self) -> list[float]:
        ...
def draft_model(models_path: os.PathLike, device: str = '', **kwargs) -> openvino._pyopenvino.OVAny:
    """
    device on which inference will be performed
    """
def get_version() -> str:
    """
    OpenVINO GenAI version
    """<|MERGE_RESOLUTION|>--- conflicted
+++ resolved
@@ -1301,10 +1301,6 @@
     @property
     def scheduled_requests(self) -> int:
         ...
-<<<<<<< HEAD
-    @property
-    def total_num_scheduled_tokens(self) -> int:
-        ...
 class RawImageGenerationPerfMetrics:
     """
     
@@ -1330,8 +1326,6 @@
     @property
     def unet_inference_durations(self) -> list[float]:
         ...
-=======
->>>>>>> b284111d
 class RawPerfMetrics:
     """
     
