--- conflicted
+++ resolved
@@ -247,15 +247,13 @@
             }
         );
 
-<<<<<<< HEAD
     py::class_<GenerationConfig::eagle_params>(m, "Eagle_PARAMS", "eagle tree parameters for assisting generation")
         .def(py::init<>())
         .def_readwrite("branching_factor", &GenerationConfig::eagle_params::branching_factor)
         .def_readwrite("tree_depth", &GenerationConfig::eagle_params::tree_depth)
         .def_readwrite("total_tokens", &GenerationConfig::eagle_params::total_tokens);
 
-=======
->>>>>>> a2f7160f
+
     // Binding for GenerationConfig
     py::class_<GenerationConfig>(m, "GenerationConfig", generation_config_docstring)
         .def(py::init<std::filesystem::path>(), py::arg("json_path"), "path where generation_config.json is stored")
